import mock

from unittest import TestCase

from aws_lambda_builders.actions import CopySourceAction, CopyDependenciesAction, MoveDependenciesAction
from aws_lambda_builders.architecture import ARM64
from aws_lambda_builders.workflows.nodejs_npm.workflow import NodejsNpmWorkflow
from aws_lambda_builders.workflows.nodejs_npm.actions import (
    NodejsNpmPackAction,
    NodejsNpmInstallAction,
    NodejsNpmrcCopyAction,
    NodejsNpmrcCleanUpAction,
)
from aws_lambda_builders.workflows.nodejs_npm.utils import OSUtils


class TestNodejsNpmWorkflow(TestCase):

    """
    the workflow requires an external utility (npm) to run, so it is extensively tested in integration tests.
    this is just a quick wiring test to provide fast feedback if things are badly broken
    """

    def setUp(self):
        self.osutils_mock = mock.Mock(spec=OSUtils())

    def test_workflow_sets_up_npm_actions_with_download_dependencies_without_dependencies_dir(self):

        self.osutils_mock.file_exists.return_value = True

        workflow = NodejsNpmWorkflow("source", "artifacts", "scratch_dir", "manifest", osutils=self.osutils_mock)

        self.assertEqual(len(workflow.actions), 5)
        self.assertIsInstance(workflow.actions[0], NodejsNpmPackAction)
        self.assertIsInstance(workflow.actions[1], NodejsNpmrcCopyAction)
        self.assertIsInstance(workflow.actions[2], CopySourceAction)
        self.assertIsInstance(workflow.actions[3], NodejsNpmInstallAction)
        self.assertIsInstance(workflow.actions[4], NodejsNpmrcCleanUpAction)

    def test_workflow_sets_up_npm_actions_without_download_dependencies_with_dependencies_dir(self):

        self.osutils_mock.file_exists.return_value = True

        workflow = NodejsNpmWorkflow(
            "source",
            "artifacts",
            "scratch_dir",
            "manifest",
            dependencies_dir="dep",
            download_dependencies=False,
            osutils=self.osutils_mock,
        )

        self.assertEqual(len(workflow.actions), 5)

        self.assertIsInstance(workflow.actions[0], NodejsNpmPackAction)
        self.assertIsInstance(workflow.actions[1], NodejsNpmrcCopyAction)
        self.assertIsInstance(workflow.actions[2], CopySourceAction)
        self.assertIsInstance(workflow.actions[3], CopySourceAction)
        self.assertIsInstance(workflow.actions[4], NodejsNpmrcCleanUpAction)

    def test_workflow_sets_up_npm_actions_with_download_dependencies_and_dependencies_dir(self):

        self.osutils_mock.file_exists.return_value = True

        workflow = NodejsNpmWorkflow(
            "source",
            "artifacts",
            "scratch_dir",
            "manifest",
            dependencies_dir="dep",
            download_dependencies=True,
            osutils=self.osutils_mock,
        )

        self.assertEqual(len(workflow.actions), 6)

        self.assertIsInstance(workflow.actions[0], NodejsNpmPackAction)
        self.assertIsInstance(workflow.actions[1], NodejsNpmrcCopyAction)
        self.assertIsInstance(workflow.actions[2], CopySourceAction)
        self.assertIsInstance(workflow.actions[3], NodejsNpmInstallAction)
        self.assertIsInstance(workflow.actions[4], CopyDependenciesAction)
        self.assertIsInstance(workflow.actions[5], NodejsNpmrcCleanUpAction)

    def test_workflow_sets_up_npm_actions_without_download_dependencies_and_without_dependencies_dir(self):

        self.osutils_mock.file_exists.return_value = True

        workflow = NodejsNpmWorkflow(
            "source",
            "artifacts",
            "scratch_dir",
            "manifest",
            dependencies_dir=None,
            download_dependencies=False,
            osutils=self.osutils_mock,
        )

        self.assertEqual(len(workflow.actions), 4)

        self.assertIsInstance(workflow.actions[0], NodejsNpmPackAction)
        self.assertIsInstance(workflow.actions[1], NodejsNpmrcCopyAction)
        self.assertIsInstance(workflow.actions[2], CopySourceAction)
        self.assertIsInstance(workflow.actions[3], NodejsNpmrcCleanUpAction)

    def test_workflow_sets_up_npm_actions_without_combine_dependencies(self):
<<<<<<< HEAD

        self.osutils_mock.file_exists.return_value = True

=======
>>>>>>> 0edbd31d
        workflow = NodejsNpmWorkflow(
            "source",
            "artifacts",
            "scratch_dir",
            "manifest",
            dependencies_dir="dep",
            download_dependencies=True,
            combine_dependencies=False,
            osutils=self.osutils_mock,
        )

        self.assertEqual(len(workflow.actions), 6)

        self.assertIsInstance(workflow.actions[0], NodejsNpmPackAction)
        self.assertIsInstance(workflow.actions[1], NodejsNpmrcCopyAction)
        self.assertIsInstance(workflow.actions[2], CopySourceAction)
        self.assertIsInstance(workflow.actions[3], NodejsNpmInstallAction)
        self.assertIsInstance(workflow.actions[4], MoveDependenciesAction)
        self.assertIsInstance(workflow.actions[5], NodejsNpmrcCleanUpAction)

    def test_workflow_only_copy_action(self):
        self.osutils_mock.file_exists.return_value = False

        workflow = NodejsNpmWorkflow("source", "artifacts", "scratch_dir", "manifest", osutils=self.osutils_mock)

        self.assertEqual(len(workflow.actions), 1)

        self.assertIsInstance(workflow.actions[0], CopySourceAction)

    def test_must_validate_architecture(self):
        self.osutils_mock.file_exists.return_value = True
        workflow = NodejsNpmWorkflow(
            "source",
            "artifacts",
            "scratch",
            "manifest",
            options={"artifact_executable_name": "foo"},
            osutils=self.osutils_mock,
        )
        workflow_with_arm = NodejsNpmWorkflow(
            "source",
            "artifacts",
            "scratch",
            "manifest",
            options={"artifact_executable_name": "foo"},
            architecture=ARM64,
            osutils=self.osutils_mock,
        )

        self.assertEqual(workflow.architecture, "x86_64")
<<<<<<< HEAD
        self.assertEqual(workflow_with_arm.architecture, "arm64")
=======
        self.assertEqual(workflow_with_arm.architecture, "arm64")
>>>>>>> 0edbd31d
<|MERGE_RESOLUTION|>--- conflicted
+++ resolved
@@ -104,12 +104,9 @@
         self.assertIsInstance(workflow.actions[3], NodejsNpmrcCleanUpAction)
 
     def test_workflow_sets_up_npm_actions_without_combine_dependencies(self):
-<<<<<<< HEAD
 
         self.osutils_mock.file_exists.return_value = True
 
-=======
->>>>>>> 0edbd31d
         workflow = NodejsNpmWorkflow(
             "source",
             "artifacts",
@@ -119,6 +116,7 @@
             download_dependencies=True,
             combine_dependencies=False,
             osutils=self.osutils_mock,
+
         )
 
         self.assertEqual(len(workflow.actions), 6)
@@ -160,8 +158,4 @@
         )
 
         self.assertEqual(workflow.architecture, "x86_64")
-<<<<<<< HEAD
         self.assertEqual(workflow_with_arm.architecture, "arm64")
-=======
-        self.assertEqual(workflow_with_arm.architecture, "arm64")
->>>>>>> 0edbd31d
