from unittest import TestCase
from mock import patch

<<<<<<< HEAD
from parameterized import parameterized

from aws_lambda_builders.exceptions import WorkflowFailedError
=======
>>>>>>> ca658b37
from aws_lambda_builders.actions import CopySourceAction, CleanUpAction, CopyDependenciesAction, MoveDependenciesAction
from aws_lambda_builders.architecture import ARM64
from aws_lambda_builders.workflows.nodejs_npm.workflow import NodejsNpmWorkflow
from aws_lambda_builders.workflows.nodejs_npm.actions import (
    NodejsNpmPackAction,
    NodejsNpmInstallAction,
    NodejsNpmrcAndLockfileCopyAction,
    NodejsNpmrcCleanUpAction,
    NodejsNpmLockFileCleanUpAction,
)


class FakePopen:
    def __init__(self, out=b"out", err=b"err", retcode=0):
        self.out = out
        self.err = err
        self.returncode = retcode

    def communicate(self):
        return self.out, self.err


class TestNodejsNpmWorkflow(TestCase):

    """
    the workflow requires an external utility (npm) to run, so it is extensively tested in integration tests.
    this is just a quick wiring test to provide fast feedback if things are badly broken
    """

    @patch("aws_lambda_builders.workflows.nodejs_npm.utils.OSUtils")
    def setUp(self, OSUtilMock):
        self.osutils = OSUtilMock.return_value
        self.osutils.pipe = "PIPE"
        self.popen = FakePopen()
        self.osutils.popen.side_effect = [self.popen]
        self.osutils.is_windows.side_effect = [False]
        self.osutils.joinpath.side_effect = lambda a, b: "{}/{}".format(a, b)

    def test_workflow_sets_up_npm_actions_with_download_dependencies_without_dependencies_dir(self):
        self.osutils.file_exists.return_value = True

        self.osutils.file_exists.side_effect = [True, False, False]

        workflow = NodejsNpmWorkflow("source", "artifacts", "scratch_dir", "manifest", osutils=self.osutils)

        self.assertEqual(len(workflow.actions), 6)
        self.assertIsInstance(workflow.actions[0], NodejsNpmPackAction)
        self.assertIsInstance(workflow.actions[1], NodejsNpmrcAndLockfileCopyAction)
        self.assertIsInstance(workflow.actions[2], CopySourceAction)
        self.assertIsInstance(workflow.actions[3], NodejsNpmInstallAction)
        self.assertIsInstance(workflow.actions[4], NodejsNpmrcCleanUpAction)
        self.assertIsInstance(workflow.actions[5], NodejsNpmLockFileCleanUpAction)

    def test_workflow_sets_up_npm_actions_without_download_dependencies_with_dependencies_dir(self):
        self.osutils.file_exists.return_value = True

        workflow = NodejsNpmWorkflow(
            "source",
            "artifacts",
            "scratch_dir",
            "manifest",
            dependencies_dir="dep",
            download_dependencies=False,
            osutils=self.osutils,
        )

        self.assertEqual(len(workflow.actions), 7)

        self.assertIsInstance(workflow.actions[0], NodejsNpmPackAction)
        self.assertIsInstance(workflow.actions[1], NodejsNpmrcAndLockfileCopyAction)
        self.assertIsInstance(workflow.actions[2], CopySourceAction)
        self.assertIsInstance(workflow.actions[3], CopySourceAction)
        self.assertIsInstance(workflow.actions[4], NodejsNpmrcCleanUpAction)
        self.assertIsInstance(workflow.actions[5], NodejsNpmLockFileCleanUpAction)
        self.assertIsInstance(workflow.actions[6], NodejsNpmLockFileCleanUpAction)

    def test_workflow_sets_up_npm_actions_without_bundler_if_manifest_doesnt_request_it(self):

        self.osutils.file_exists.side_effect = [True, False, False]

        workflow = NodejsNpmWorkflow("source", "artifacts", "scratch_dir", "manifest", osutils=self.osutils)

        self.assertEqual(len(workflow.actions), 6)

        self.assertIsInstance(workflow.actions[0], NodejsNpmPackAction)
        self.assertIsInstance(workflow.actions[1], NodejsNpmrcAndLockfileCopyAction)
        self.assertIsInstance(workflow.actions[2], CopySourceAction)
        self.assertIsInstance(workflow.actions[3], NodejsNpmInstallAction)
        self.assertIsInstance(workflow.actions[4], NodejsNpmrcCleanUpAction)
        self.assertIsInstance(workflow.actions[5], NodejsNpmLockFileCleanUpAction)

    def test_workflow_sets_up_npm_actions_with_download_dependencies_and_dependencies_dir(self):

        self.osutils.file_exists.side_effect = [True, False, False]

        workflow = NodejsNpmWorkflow(
            "source",
            "artifacts",
            "scratch_dir",
            "manifest",
            dependencies_dir="dep",
            download_dependencies=True,
            osutils=self.osutils,
        )

        self.assertEqual(len(workflow.actions), 9)

        self.assertIsInstance(workflow.actions[0], NodejsNpmPackAction)
        self.assertIsInstance(workflow.actions[1], NodejsNpmrcAndLockfileCopyAction)
        self.assertIsInstance(workflow.actions[2], CopySourceAction)
        self.assertIsInstance(workflow.actions[3], NodejsNpmInstallAction)
        self.assertIsInstance(workflow.actions[4], CleanUpAction)
        self.assertIsInstance(workflow.actions[5], CopyDependenciesAction)
        self.assertIsInstance(workflow.actions[6], NodejsNpmrcCleanUpAction)
        self.assertIsInstance(workflow.actions[7], NodejsNpmLockFileCleanUpAction)
        self.assertIsInstance(workflow.actions[8], NodejsNpmLockFileCleanUpAction)

    def test_workflow_sets_up_npm_actions_without_download_dependencies_and_without_dependencies_dir(self):
        workflow = NodejsNpmWorkflow(
            "source",
            "artifacts",
            "scratch_dir",
            "manifest",
            dependencies_dir=None,
            download_dependencies=False,
            osutils=self.osutils,
        )

        self.assertEqual(len(workflow.actions), 5)

        self.assertIsInstance(workflow.actions[0], NodejsNpmPackAction)
        self.assertIsInstance(workflow.actions[1], NodejsNpmrcAndLockfileCopyAction)
        self.assertIsInstance(workflow.actions[2], CopySourceAction)
        self.assertIsInstance(workflow.actions[3], NodejsNpmrcCleanUpAction)
        self.assertIsInstance(workflow.actions[4], NodejsNpmLockFileCleanUpAction)

    def test_workflow_sets_up_npm_actions_without_combine_dependencies(self):

        self.osutils.file_exists.side_effect = [True, False, False]

        workflow = NodejsNpmWorkflow(
            "source",
            "artifacts",
            "scratch_dir",
            "manifest",
            dependencies_dir="dep",
            download_dependencies=True,
            combine_dependencies=False,
            osutils=self.osutils,
        )

        self.assertEqual(len(workflow.actions), 9)

        self.assertIsInstance(workflow.actions[0], NodejsNpmPackAction)
        self.assertIsInstance(workflow.actions[1], NodejsNpmrcAndLockfileCopyAction)
        self.assertIsInstance(workflow.actions[2], CopySourceAction)
        self.assertIsInstance(workflow.actions[3], NodejsNpmInstallAction)
        self.assertIsInstance(workflow.actions[4], CleanUpAction)
        self.assertIsInstance(workflow.actions[5], MoveDependenciesAction)
        self.assertIsInstance(workflow.actions[6], NodejsNpmrcCleanUpAction)
        self.assertIsInstance(workflow.actions[7], NodejsNpmLockFileCleanUpAction)
        self.assertIsInstance(workflow.actions[8], NodejsNpmLockFileCleanUpAction)

<<<<<<< HEAD
    def test_workflow_sets_up_npm_actions_with_bundler_if_manifest_requests_it(self):

        self.osutils.parse_json.side_effect = [{"aws_sam": {"bundler": "esbuild"}}]

        self.osutils.file_exists.side_effect = [True, False, False]

        workflow = NodejsNpmWorkflow(
            "source",
            "artifacts",
            "scratch_dir",
            "manifest",
            osutils=self.osutils,
            experimental_flags=[EXPERIMENTAL_FLAG_ESBUILD],
        )

        self.assertEqual(len(workflow.actions), 2)

        self.assertIsInstance(workflow.actions[0], NodejsNpmInstallAction)

        self.assertIsInstance(workflow.actions[1], EsbuildBundleAction)

        self.osutils.parse_json.assert_called_with("manifest")

        self.osutils.file_exists.assert_has_calls(
            [call("source/package-lock.json"), call("source/npm-shrinkwrap.json")]
        )

    def test_workflow_fails_if_manifest_parsing_fails(self):

        self.osutils.parse_json.side_effect = OSError("boom!")

        with self.assertRaises(WorkflowFailedError) as raised:
            NodejsNpmWorkflow("source", "artifacts", "scratch_dir", "manifest", osutils=self.osutils)

        self.assertEqual(raised.exception.args[0], "NodejsNpmBuilder:ParseManifest - boom!")

        self.osutils.parse_json.assert_called_with("manifest")

    def test_sets_up_esbuild_search_path_from_npm_bin(self):

        self.popen.out = b"project/bin"
        self.osutils.parse_json.side_effect = [{"aws_sam": {"bundler": "esbuild"}}]

        workflow = NodejsNpmWorkflow(
            "source",
            "artifacts",
            "scratch_dir",
            "manifest",
            osutils=self.osutils,
            experimental_flags=[EXPERIMENTAL_FLAG_ESBUILD],
        )

        self.osutils.popen.assert_called_with(["npm", "bin"], stdout="PIPE", stderr="PIPE", cwd="source")

        esbuild = workflow.actions[1].subprocess_esbuild

        self.assertIsInstance(esbuild, SubprocessEsbuild)

        self.assertEqual(esbuild.executable_search_paths, ["project/bin"])

    def test_sets_up_esbuild_search_path_with_workflow_executable_search_paths_after_npm_bin(self):

        self.popen.out = b"project/bin"
        self.osutils.parse_json.side_effect = [{"aws_sam": {"bundler": "esbuild"}}]

        workflow = NodejsNpmWorkflow(
            "source",
            "artifacts",
            "scratch_dir",
            "manifest",
            osutils=self.osutils,
            executable_search_paths=["other/bin"],
            experimental_flags=[EXPERIMENTAL_FLAG_ESBUILD],
        )

        self.osutils.popen.assert_called_with(["npm", "bin"], stdout="PIPE", stderr="PIPE", cwd="source")

        esbuild = workflow.actions[1].subprocess_esbuild

        self.assertIsInstance(esbuild, SubprocessEsbuild)

        self.assertEqual(esbuild.executable_search_paths, ["project/bin", "other/bin"])

    def test_workflow_uses_npm_ci_if_lockfile_exists(self):

        self.osutils.parse_json.side_effect = [{"aws_sam": {"bundler": "esbuild"}}]
        self.osutils.file_exists.side_effect = [True, True]

        workflow = NodejsNpmWorkflow(
            "source",
            "artifacts",
            "scratch_dir",
            "manifest",
            osutils=self.osutils,
            experimental_flags=[EXPERIMENTAL_FLAG_ESBUILD],
        )

        self.assertEqual(len(workflow.actions), 2)

        self.assertIsInstance(workflow.actions[0], NodejsNpmCIAction)

        self.assertIsInstance(workflow.actions[1], EsbuildBundleAction)

        self.osutils.file_exists.assert_has_calls([call("source/package-lock.json")])

    def test_workflow_uses_npm_ci_if_shrinkwrap_exists(self):

        self.osutils.parse_json.side_effect = [{"aws_sam": {"bundler": "esbuild"}}]
        self.osutils.file_exists.side_effect = [True, False, True]

        workflow = NodejsNpmWorkflow(
            "source",
            "artifacts",
            "scratch_dir",
            "manifest",
            osutils=self.osutils,
            experimental_flags=[EXPERIMENTAL_FLAG_ESBUILD],
        )

        self.assertEqual(len(workflow.actions), 2)

        self.assertIsInstance(workflow.actions[0], NodejsNpmCIAction)

        self.assertIsInstance(workflow.actions[1], EsbuildBundleAction)

        self.osutils.file_exists.assert_has_calls(
            [call("source/package-lock.json"), call("source/npm-shrinkwrap.json")]
        )

    @parameterized.expand([[True, False], [False, True], [True, True]])
    def test_workflow_uses_npm_ci_if_lockfile_exists_no_bundler(self, package_lock_exists, shrinkwrap_exists):

        self.osutils.file_exists.side_effect = [True, package_lock_exists, shrinkwrap_exists]

        workflow = NodejsNpmWorkflow("source", "artifacts", "scratch_dir", "manifest", osutils=self.osutils)

        self.assertEqual(len(workflow.actions), 6)
        self.assertIsInstance(workflow.actions[0], NodejsNpmPackAction)
        self.assertIsInstance(workflow.actions[1], NodejsNpmrcAndLockfileCopyAction)
        self.assertIsInstance(workflow.actions[2], CopySourceAction)
        self.assertIsInstance(workflow.actions[3], NodejsNpmCIAction)
        self.assertIsInstance(workflow.actions[4], NodejsNpmrcCleanUpAction)
        self.assertIsInstance(workflow.actions[5], NodejsNpmLockFileCleanUpAction)

=======
>>>>>>> ca658b37
    def test_must_validate_architecture(self):
        self.osutils.is_windows.side_effect = [False, False]
        workflow = NodejsNpmWorkflow(
            "source",
            "artifacts",
            "scratch",
            "manifest",
            options={"artifact_executable_name": "foo"},
            osutils=self.osutils,
        )
        workflow_with_arm = NodejsNpmWorkflow(
            "source",
            "artifacts",
            "scratch",
            "manifest",
            architecture=ARM64,
            osutils=self.osutils,
        )

        self.assertEqual(workflow.architecture, "x86_64")
        self.assertEqual(workflow_with_arm.architecture, "arm64")<|MERGE_RESOLUTION|>--- conflicted
+++ resolved
@@ -1,12 +1,6 @@
 from unittest import TestCase
 from mock import patch
 
-<<<<<<< HEAD
-from parameterized import parameterized
-
-from aws_lambda_builders.exceptions import WorkflowFailedError
-=======
->>>>>>> ca658b37
 from aws_lambda_builders.actions import CopySourceAction, CleanUpAction, CopyDependenciesAction, MoveDependenciesAction
 from aws_lambda_builders.architecture import ARM64
 from aws_lambda_builders.workflows.nodejs_npm.workflow import NodejsNpmWorkflow
@@ -170,153 +164,6 @@
         self.assertIsInstance(workflow.actions[7], NodejsNpmLockFileCleanUpAction)
         self.assertIsInstance(workflow.actions[8], NodejsNpmLockFileCleanUpAction)
 
-<<<<<<< HEAD
-    def test_workflow_sets_up_npm_actions_with_bundler_if_manifest_requests_it(self):
-
-        self.osutils.parse_json.side_effect = [{"aws_sam": {"bundler": "esbuild"}}]
-
-        self.osutils.file_exists.side_effect = [True, False, False]
-
-        workflow = NodejsNpmWorkflow(
-            "source",
-            "artifacts",
-            "scratch_dir",
-            "manifest",
-            osutils=self.osutils,
-            experimental_flags=[EXPERIMENTAL_FLAG_ESBUILD],
-        )
-
-        self.assertEqual(len(workflow.actions), 2)
-
-        self.assertIsInstance(workflow.actions[0], NodejsNpmInstallAction)
-
-        self.assertIsInstance(workflow.actions[1], EsbuildBundleAction)
-
-        self.osutils.parse_json.assert_called_with("manifest")
-
-        self.osutils.file_exists.assert_has_calls(
-            [call("source/package-lock.json"), call("source/npm-shrinkwrap.json")]
-        )
-
-    def test_workflow_fails_if_manifest_parsing_fails(self):
-
-        self.osutils.parse_json.side_effect = OSError("boom!")
-
-        with self.assertRaises(WorkflowFailedError) as raised:
-            NodejsNpmWorkflow("source", "artifacts", "scratch_dir", "manifest", osutils=self.osutils)
-
-        self.assertEqual(raised.exception.args[0], "NodejsNpmBuilder:ParseManifest - boom!")
-
-        self.osutils.parse_json.assert_called_with("manifest")
-
-    def test_sets_up_esbuild_search_path_from_npm_bin(self):
-
-        self.popen.out = b"project/bin"
-        self.osutils.parse_json.side_effect = [{"aws_sam": {"bundler": "esbuild"}}]
-
-        workflow = NodejsNpmWorkflow(
-            "source",
-            "artifacts",
-            "scratch_dir",
-            "manifest",
-            osutils=self.osutils,
-            experimental_flags=[EXPERIMENTAL_FLAG_ESBUILD],
-        )
-
-        self.osutils.popen.assert_called_with(["npm", "bin"], stdout="PIPE", stderr="PIPE", cwd="source")
-
-        esbuild = workflow.actions[1].subprocess_esbuild
-
-        self.assertIsInstance(esbuild, SubprocessEsbuild)
-
-        self.assertEqual(esbuild.executable_search_paths, ["project/bin"])
-
-    def test_sets_up_esbuild_search_path_with_workflow_executable_search_paths_after_npm_bin(self):
-
-        self.popen.out = b"project/bin"
-        self.osutils.parse_json.side_effect = [{"aws_sam": {"bundler": "esbuild"}}]
-
-        workflow = NodejsNpmWorkflow(
-            "source",
-            "artifacts",
-            "scratch_dir",
-            "manifest",
-            osutils=self.osutils,
-            executable_search_paths=["other/bin"],
-            experimental_flags=[EXPERIMENTAL_FLAG_ESBUILD],
-        )
-
-        self.osutils.popen.assert_called_with(["npm", "bin"], stdout="PIPE", stderr="PIPE", cwd="source")
-
-        esbuild = workflow.actions[1].subprocess_esbuild
-
-        self.assertIsInstance(esbuild, SubprocessEsbuild)
-
-        self.assertEqual(esbuild.executable_search_paths, ["project/bin", "other/bin"])
-
-    def test_workflow_uses_npm_ci_if_lockfile_exists(self):
-
-        self.osutils.parse_json.side_effect = [{"aws_sam": {"bundler": "esbuild"}}]
-        self.osutils.file_exists.side_effect = [True, True]
-
-        workflow = NodejsNpmWorkflow(
-            "source",
-            "artifacts",
-            "scratch_dir",
-            "manifest",
-            osutils=self.osutils,
-            experimental_flags=[EXPERIMENTAL_FLAG_ESBUILD],
-        )
-
-        self.assertEqual(len(workflow.actions), 2)
-
-        self.assertIsInstance(workflow.actions[0], NodejsNpmCIAction)
-
-        self.assertIsInstance(workflow.actions[1], EsbuildBundleAction)
-
-        self.osutils.file_exists.assert_has_calls([call("source/package-lock.json")])
-
-    def test_workflow_uses_npm_ci_if_shrinkwrap_exists(self):
-
-        self.osutils.parse_json.side_effect = [{"aws_sam": {"bundler": "esbuild"}}]
-        self.osutils.file_exists.side_effect = [True, False, True]
-
-        workflow = NodejsNpmWorkflow(
-            "source",
-            "artifacts",
-            "scratch_dir",
-            "manifest",
-            osutils=self.osutils,
-            experimental_flags=[EXPERIMENTAL_FLAG_ESBUILD],
-        )
-
-        self.assertEqual(len(workflow.actions), 2)
-
-        self.assertIsInstance(workflow.actions[0], NodejsNpmCIAction)
-
-        self.assertIsInstance(workflow.actions[1], EsbuildBundleAction)
-
-        self.osutils.file_exists.assert_has_calls(
-            [call("source/package-lock.json"), call("source/npm-shrinkwrap.json")]
-        )
-
-    @parameterized.expand([[True, False], [False, True], [True, True]])
-    def test_workflow_uses_npm_ci_if_lockfile_exists_no_bundler(self, package_lock_exists, shrinkwrap_exists):
-
-        self.osutils.file_exists.side_effect = [True, package_lock_exists, shrinkwrap_exists]
-
-        workflow = NodejsNpmWorkflow("source", "artifacts", "scratch_dir", "manifest", osutils=self.osutils)
-
-        self.assertEqual(len(workflow.actions), 6)
-        self.assertIsInstance(workflow.actions[0], NodejsNpmPackAction)
-        self.assertIsInstance(workflow.actions[1], NodejsNpmrcAndLockfileCopyAction)
-        self.assertIsInstance(workflow.actions[2], CopySourceAction)
-        self.assertIsInstance(workflow.actions[3], NodejsNpmCIAction)
-        self.assertIsInstance(workflow.actions[4], NodejsNpmrcCleanUpAction)
-        self.assertIsInstance(workflow.actions[5], NodejsNpmLockFileCleanUpAction)
-
-=======
->>>>>>> ca658b37
     def test_must_validate_architecture(self):
         self.osutils.is_windows.side_effect = [False, False]
         workflow = NodejsNpmWorkflow(
