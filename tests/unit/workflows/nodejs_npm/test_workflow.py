--- conflicted
+++ resolved
@@ -3,13 +3,9 @@
 from unittest import TestCase
 from mock import patch, call
 
-<<<<<<< HEAD
 from aws_lambda_builders.exceptions import WorkflowFailedError
-from aws_lambda_builders.actions import CopySourceAction
-=======
-from aws_lambda_builders.actions import CopySourceAction, CopyDependenciesAction, MoveDependenciesAction, CleanUpAction
+from aws_lambda_builders.actions import CopySourceAction, CleanUpAction, CopyDependenciesAction, MoveDependenciesAction
 from aws_lambda_builders.architecture import ARM64
->>>>>>> 0fdbcdd2
 from aws_lambda_builders.workflows.nodejs_npm.workflow import NodejsNpmWorkflow
 from aws_lambda_builders.workflows.nodejs_npm.esbuild import SubprocessEsbuild
 from aws_lambda_builders.workflows.nodejs_npm.actions import (
@@ -19,9 +15,8 @@
     NodejsNpmrcCleanUpAction,
     NodejsNpmLockFileCleanUpAction,
     NodejsNpmCIAction,
-    EsbuildBundleAction
+    EsbuildBundleAction,
 )
-from aws_lambda_builders.workflows.nodejs_npm.utils import OSUtils
 
 
 class FakePopen:
@@ -41,7 +36,6 @@
     this is just a quick wiring test to provide fast feedback if things are badly broken
     """
 
-<<<<<<< HEAD
     @patch("aws_lambda_builders.workflows.nodejs_npm.utils.OSUtils")
     def setUp(self, OSUtilMock):
         self.osutils = OSUtilMock.return_value
@@ -59,55 +53,24 @@
             NodejsNpmWorkflow("source", "artifacts", "scratch_dir", "manifest", osutils=self.osutils)
 
         self.assertEqual(raised.exception.args[0], "NodejsNpmBuilder:ParseManifest - boom!")
-=======
-    def setUp(self):
-        self.osutils_mock = mock.Mock(spec=OSUtils())
-
-    def test_workflow_sets_up_npm_actions_with_download_dependencies_without_dependencies_dir(self):
-
-        self.osutils_mock.file_exists.return_value = True
-
-        workflow = NodejsNpmWorkflow("source", "artifacts", "scratch_dir", "manifest", osutils=self.osutils_mock)
-
-        self.assertEqual(len(workflow.actions), 5)
+
+        self.osutils.parse_json.assert_called_with("manifest")
+
+    def test_workflow_sets_up_npm_actions_without_bundler_if_manifest_doesnt_request_it(self):
+
+        workflow = NodejsNpmWorkflow("source", "artifacts", "scratch_dir", "manifest", osutils=self.osutils)
+
+        self.assertEqual(len(workflow.actions), 6)
+
         self.assertIsInstance(workflow.actions[0], NodejsNpmPackAction)
         self.assertIsInstance(workflow.actions[1], NodejsNpmrcCopyAction)
         self.assertIsInstance(workflow.actions[2], CopySourceAction)
         self.assertIsInstance(workflow.actions[3], NodejsNpmInstallAction)
         self.assertIsInstance(workflow.actions[4], NodejsNpmrcCleanUpAction)
 
-    def test_workflow_sets_up_npm_actions_without_download_dependencies_with_dependencies_dir(self):
-
-        self.osutils_mock.file_exists.return_value = True
-
-        workflow = NodejsNpmWorkflow(
-            "source",
-            "artifacts",
-            "scratch_dir",
-            "manifest",
-            dependencies_dir="dep",
-            download_dependencies=False,
-            osutils=self.osutils_mock,
-        )
->>>>>>> 0fdbcdd2
-
-        self.osutils.parse_json.assert_called_with("manifest")
-
-    def test_workflow_sets_up_npm_actions_without_bundler_if_manifest_doesnt_request_it(self):
-
-        workflow = NodejsNpmWorkflow("source", "artifacts", "scratch_dir", "manifest", osutils=self.osutils)
-
-        self.assertEqual(len(workflow.actions), 6)
-
-        self.assertIsInstance(workflow.actions[0], NodejsNpmPackAction)
-        self.assertIsInstance(workflow.actions[1], NodejsNpmrcCopyAction)
-        self.assertIsInstance(workflow.actions[2], CopySourceAction)
-        self.assertIsInstance(workflow.actions[3], CopySourceAction)
-        self.assertIsInstance(workflow.actions[4], NodejsNpmrcCleanUpAction)
-
     def test_workflow_sets_up_npm_actions_with_download_dependencies_and_dependencies_dir(self):
 
-        self.osutils_mock.file_exists.return_value = True
+        self.osutils.file_exists.return_value = True
 
         workflow = NodejsNpmWorkflow(
             "source",
@@ -116,10 +79,10 @@
             "manifest",
             dependencies_dir="dep",
             download_dependencies=True,
-            osutils=self.osutils_mock,
-        )
-
-        self.assertEqual(len(workflow.actions), 7)
+            osutils=self.osutils,
+        )
+
+        self.assertEqual(len(workflow.actions), 8)
 
         self.assertIsInstance(workflow.actions[0], NodejsNpmPackAction)
         self.assertIsInstance(workflow.actions[1], NodejsNpmrcCopyAction)
@@ -128,11 +91,9 @@
         self.assertIsInstance(workflow.actions[4], CleanUpAction)
         self.assertIsInstance(workflow.actions[5], CopyDependenciesAction)
         self.assertIsInstance(workflow.actions[6], NodejsNpmrcCleanUpAction)
+        self.assertIsInstance(workflow.actions[7], NodejsNpmLockFileCleanUpAction)
 
     def test_workflow_sets_up_npm_actions_without_download_dependencies_and_without_dependencies_dir(self):
-
-        self.osutils_mock.file_exists.return_value = True
-
         workflow = NodejsNpmWorkflow(
             "source",
             "artifacts",
@@ -140,19 +101,20 @@
             "manifest",
             dependencies_dir=None,
             download_dependencies=False,
-            osutils=self.osutils_mock,
-        )
-
-        self.assertEqual(len(workflow.actions), 4)
+            osutils=self.osutils,
+        )
+
+        self.assertEqual(len(workflow.actions), 5)
 
         self.assertIsInstance(workflow.actions[0], NodejsNpmPackAction)
         self.assertIsInstance(workflow.actions[1], NodejsNpmrcCopyAction)
         self.assertIsInstance(workflow.actions[2], CopySourceAction)
         self.assertIsInstance(workflow.actions[3], NodejsNpmrcCleanUpAction)
+        self.assertIsInstance(workflow.actions[4], NodejsNpmLockFileCleanUpAction)
 
     def test_workflow_sets_up_npm_actions_without_combine_dependencies(self):
 
-        self.osutils_mock.file_exists.return_value = True
+        self.osutils.file_exists.return_value = True
 
         workflow = NodejsNpmWorkflow(
             "source",
@@ -162,10 +124,10 @@
             dependencies_dir="dep",
             download_dependencies=True,
             combine_dependencies=False,
-            osutils=self.osutils_mock,
-        )
-
-        self.assertEqual(len(workflow.actions), 7)
+            osutils=self.osutils,
+        )
+
+        self.assertEqual(len(workflow.actions), 8)
 
         self.assertIsInstance(workflow.actions[0], NodejsNpmPackAction)
         self.assertIsInstance(workflow.actions[1], NodejsNpmrcCopyAction)
@@ -174,120 +136,115 @@
         self.assertIsInstance(workflow.actions[4], CleanUpAction)
         self.assertIsInstance(workflow.actions[5], MoveDependenciesAction)
         self.assertIsInstance(workflow.actions[6], NodejsNpmrcCleanUpAction)
-
-    def test_workflow_only_copy_action(self):
-        self.osutils_mock.file_exists.return_value = False
-
-        workflow = NodejsNpmWorkflow("source", "artifacts", "scratch_dir", "manifest", osutils=self.osutils_mock)
-
-        self.assertEqual(len(workflow.actions), 1)
-
-        self.assertIsInstance(workflow.actions[0], CopySourceAction)
+        self.assertIsInstance(workflow.actions[7], NodejsNpmLockFileCleanUpAction)
+
+    def test_workflow_sets_up_npm_actions_with_bundler_if_manifest_requests_it(self):
+
+        self.osutils.parse_json.side_effect = [{"aws_sam": {"bundler": "esbuild"}}]
+
+        self.osutils.file_exists.side_effect = [True, False, False]
+
+        workflow = NodejsNpmWorkflow("source", "artifacts", "scratch_dir", "manifest", osutils=self.osutils)
+
+        self.assertEqual(len(workflow.actions), 2)
+
+        self.assertIsInstance(workflow.actions[0], NodejsNpmInstallAction)
+
+        self.assertIsInstance(workflow.actions[1], EsbuildBundleAction)
+
+        self.osutils.parse_json.assert_called_with("manifest")
+
+        self.osutils.file_exists.assert_has_calls(
+            [call("source/package-lock.json"), call("source/npm-shrinkwrap.json")]
+        )
+
+    def test_sets_up_esbuild_search_path_from_npm_bin(self):
+
+        self.popen.out = b"project/bin"
+        self.osutils.parse_json.side_effect = [{"aws_sam": {"bundler": "esbuild"}}]
+
+        workflow = NodejsNpmWorkflow("source", "artifacts", "scratch_dir", "manifest", osutils=self.osutils)
+
+        self.osutils.popen.assert_called_with(["npm", "bin"], stdout="PIPE", stderr="PIPE", cwd="source")
+
+        esbuild = workflow.actions[1].subprocess_esbuild
+
+        self.assertIsInstance(esbuild, SubprocessEsbuild)
+
+        self.assertEqual(esbuild.executable_search_paths, ["project/bin"])
+
+    def test_sets_up_esbuild_search_path_with_workflow_executable_search_paths_after_npm_bin(self):
+
+        self.popen.out = b"project/bin"
+        self.osutils.parse_json.side_effect = [{"aws_sam": {"bundler": "esbuild"}}]
+
+        workflow = NodejsNpmWorkflow(
+            "source",
+            "artifacts",
+            "scratch_dir",
+            "manifest",
+            osutils=self.osutils,
+            executable_search_paths=["other/bin"],
+        )
+
+        self.osutils.popen.assert_called_with(["npm", "bin"], stdout="PIPE", stderr="PIPE", cwd="source")
+
+        esbuild = workflow.actions[1].subprocess_esbuild
+
+        self.assertIsInstance(esbuild, SubprocessEsbuild)
+
+        self.assertEqual(esbuild.executable_search_paths, ["project/bin", "other/bin"])
+
+    def test_workflow_uses_npm_ci_if_lockfile_exists(self):
+
+        self.osutils.parse_json.side_effect = [{"aws_sam": {"bundler": "esbuild"}}]
+        self.osutils.file_exists.side_effect = [True, True]
+
+        workflow = NodejsNpmWorkflow("source", "artifacts", "scratch_dir", "manifest", osutils=self.osutils)
+
+        self.assertEqual(len(workflow.actions), 2)
+
+        self.assertIsInstance(workflow.actions[0], NodejsNpmCIAction)
+
+        self.assertIsInstance(workflow.actions[1], EsbuildBundleAction)
+
+        self.osutils.file_exists.assert_has_calls([call("source/package-lock.json")])
+
+    def test_workflow_uses_npm_ci_if_shrinkwrap_exists(self):
+
+        self.osutils.parse_json.side_effect = [{"aws_sam": {"bundler": "esbuild"}}]
+        self.osutils.file_exists.side_effect = [True, False, True]
+
+        workflow = NodejsNpmWorkflow("source", "artifacts", "scratch_dir", "manifest", osutils=self.osutils)
+
+        self.assertEqual(len(workflow.actions), 2)
+
+        self.assertIsInstance(workflow.actions[0], NodejsNpmCIAction)
+
+        self.assertIsInstance(workflow.actions[1], EsbuildBundleAction)
+
+        self.osutils.file_exists.assert_has_calls(
+            [call("source/package-lock.json"), call("source/npm-shrinkwrap.json")]
+        )
 
     def test_must_validate_architecture(self):
-        self.osutils_mock.file_exists.return_value = True
+        self.osutils.is_windows.side_effect = [False, False]
         workflow = NodejsNpmWorkflow(
             "source",
             "artifacts",
             "scratch",
             "manifest",
             options={"artifact_executable_name": "foo"},
-            osutils=self.osutils_mock,
+            osutils=self.osutils,
         )
         workflow_with_arm = NodejsNpmWorkflow(
             "source",
             "artifacts",
             "scratch",
             "manifest",
-            options={"artifact_executable_name": "foo"},
             architecture=ARM64,
-            osutils=self.osutils_mock,
-        )
-
-<<<<<<< HEAD
-        self.assertIsInstance(workflow.actions[4], NodejsNpmrcCleanUpAction)
-
-        self.assertIsInstance(workflow.actions[5], NodejsNpmLockFileCleanUpAction)
-
-    def test_workflow_sets_up_npm_actions_with_bundler_if_manifest_requests_it(self):
-
-        self.osutils.parse_json.side_effect = [{"aws_sam": {"bundler": "esbuild"}}]
-
-        self.osutils.file_exists.side_effect = [False, False]
-
-        workflow = NodejsNpmWorkflow("source", "artifacts", "scratch_dir", "manifest", osutils=self.osutils)
-
-        self.assertEqual(len(workflow.actions), 2)
-
-        self.assertIsInstance(workflow.actions[0], NodejsNpmInstallAction)
-
-        self.assertIsInstance(workflow.actions[1], EsbuildBundleAction)
-
-        self.osutils.parse_json.assert_called_with("manifest")
-
-        self.osutils.file_exists.assert_has_calls([call("source/package-lock.json"), call("source/npm-shrinkwrap.json")])
-
-
-    def test_sets_up_esbuild_search_path_from_npm_bin(self):
-
-        self.popen.out = b"project/bin"
-        self.osutils.parse_json.side_effect = [{"aws_sam": {"bundler": "esbuild"}}]
-
-        workflow = NodejsNpmWorkflow("source", "artifacts", "scratch_dir", "manifest", osutils=self.osutils)
-
-        self.osutils.popen.assert_called_with(['npm', 'bin'], stdout='PIPE', stderr='PIPE', cwd='source')
-
-        esbuild = workflow.actions[1].subprocess_esbuild
-
-        self.assertIsInstance(esbuild, SubprocessEsbuild)
-
-        self.assertEqual(esbuild.executable_search_paths, ["project/bin"])
-
-    def test_sets_up_esbuild_search_path_with_workflow_executable_search_paths_after_npm_bin(self):
-
-        self.popen.out = b"project/bin"
-        self.osutils.parse_json.side_effect = [{"aws_sam": {"bundler": "esbuild"}}]
-
-        workflow = NodejsNpmWorkflow("source", "artifacts", "scratch_dir", "manifest", osutils=self.osutils, executable_search_paths=["other/bin"])
-
-        self.osutils.popen.assert_called_with(['npm', 'bin'], stdout='PIPE', stderr='PIPE', cwd='source')
-
-        esbuild = workflow.actions[1].subprocess_esbuild
-
-        self.assertIsInstance(esbuild, SubprocessEsbuild)
-
-        self.assertEqual(esbuild.executable_search_paths, ["project/bin", "other/bin"])
-
-    def test_workflow_uses_npm_ci_if_lockfile_exists(self):
-
-        self.osutils.parse_json.side_effect = [{"aws_sam": {"bundler": "esbuild"}}]
-        self.osutils.file_exists.side_effect = [True]
-
-        workflow = NodejsNpmWorkflow("source", "artifacts", "scratch_dir", "manifest", osutils=self.osutils)
-
-        self.assertEqual(len(workflow.actions), 2)
-
-        self.assertIsInstance(workflow.actions[0], NodejsNpmCIAction)
-
-        self.assertIsInstance(workflow.actions[1], EsbuildBundleAction)
-
-        self.osutils.file_exists.assert_has_calls([call("source/package-lock.json")])
-
-    def test_workflow_uses_npm_ci_if_shrinkwrap_exists(self):
-
-        self.osutils.parse_json.side_effect = [{"aws_sam": {"bundler": "esbuild"}}]
-        self.osutils.file_exists.side_effect = [False, True]
-
-        workflow = NodejsNpmWorkflow("source", "artifacts", "scratch_dir", "manifest", osutils=self.osutils)
-
-        self.assertEqual(len(workflow.actions), 2)
-
-        self.assertIsInstance(workflow.actions[0], NodejsNpmCIAction)
-
-        self.assertIsInstance(workflow.actions[1], EsbuildBundleAction)
-
-        self.osutils.file_exists.assert_has_calls([call("source/package-lock.json"), call("source/npm-shrinkwrap.json")])
-=======
+            osutils=self.osutils,
+        )
+
         self.assertEqual(workflow.architecture, "x86_64")
-        self.assertEqual(workflow_with_arm.architecture, "arm64")
->>>>>>> 0fdbcdd2
+        self.assertEqual(workflow_with_arm.architecture, "arm64")