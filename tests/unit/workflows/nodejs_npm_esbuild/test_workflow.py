--- conflicted
+++ resolved
@@ -313,23 +313,6 @@
         self.assertIsInstance(workflow.actions[0], CopySourceAction)
         self.assertIsInstance(workflow.actions[2], EsbuildBundleAction)
 
-<<<<<<< HEAD
-        get_workflow_mock.get_install_action.assert_called_with("source", "scratch_dir", ANY, ANY, None)
-
-    def test_bundle_only_if_no_manifest(self):
-
-        self.osutils.file_exists.side_effect = [False]
-
-        workflow = NodejsNpmEsbuildWorkflow("source", "artifacts", "scratch_dir", "manifest", osutils=self.osutils)
-
-        self.assertEqual(len(workflow.actions), 1)
-        self.assertIsInstance(workflow.actions[0], EsbuildBundleAction)
-        self.osutils.file_exists.assert_has_calls([call("manifest")])
-
-    def test_workflow_sets_up_esbuild_actions_with_includes(self):
-        self.osutils.file_exists.return_value = True
-        self.osutils.file_exists.side_effect = [True, True]
-=======
         get_workflow_mock.get_install_action.assert_called_with(
             source_dir="source", artifacts_dir="scratch_dir", subprocess_npm=ANY, osutils=ANY, build_options=None
         )
@@ -338,41 +321,12 @@
     @patch("aws_lambda_builders.workflows.nodejs_npm_esbuild.workflow.OSUtils")
     def test_manifest_not_found(self, osutils_mock, subprocess_npm_mock):
         osutils_mock.file_exists.return_value = False
->>>>>>> 755a99b3
-
-        workflow = NodejsNpmEsbuildWorkflow(
-            "source",
-            "artifacts",
-            "scratch_dir",
-            "manifest",
-<<<<<<< HEAD
-            osutils=self.osutils,
-            experimental_flags=[],
-            options={"include": "foo.txt"},
-        )
-
-        self.assertEqual(len(workflow.actions), 4)
-        self.assertIsInstance(workflow.actions[0], CopySourceAction)
-        self.assertIsInstance(workflow.actions[1], NodejsNpmInstallAction)
-        self.assertIsInstance(workflow.actions[2], EsbuildBundleAction)
-        self.assertIsInstance(workflow.actions[3], CopyResourceAction)
-
-    def test_workflow_fails_with_invalid_includes(self):
-        self.osutils.file_exists.return_value = True
-
-        self.assertRaisesRegex(
-            ValueError,
-            "Resource include items must be strings or lists of strings",
-            NodejsNpmEsbuildWorkflow,
-            "source",
-            "artifacts",
-            "scratch_dir",
-            "manifest",
-            osutils=self.osutils,
-            experimental_flags=[],
-            options={"include": {}},
-        )
-=======
+
+        workflow = NodejsNpmEsbuildWorkflow(
+            "source",
+            "artifacts",
+            "scratch_dir",
+            "manifest",
             osutils=osutils_mock,
         )
 
@@ -388,5 +342,4 @@
                 "manifest",
                 osutils=self.osutils,
                 download_dependencies=False,
-            )
->>>>>>> 755a99b3
+            )