<<<<<<< HEAD
import mock
=======
>>>>>>> 0edbd31d
from mock import patch, ANY, Mock
from unittest import TestCase

from aws_lambda_builders.actions import CopySourceAction
from aws_lambda_builders.workflows.python_pip.utils import OSUtils
from aws_lambda_builders.workflows.python_pip.validator import PythonRuntimeValidator
from aws_lambda_builders.workflows.python_pip.workflow import PythonPipBuildAction, PythonPipWorkflow


class TestPythonPipWorkflow(TestCase):
    def setUp(self):
        self.osutils = OSUtils()
        self.osutils_mock = Mock(spec=self.osutils)
        self.osutils_mock.file_exists.return_value = True
        self.workflow = PythonPipWorkflow(
            "source", "artifacts", "scratch_dir", "manifest", runtime="python3.7", osutils=self.osutils_mock
        )

    def test_workflow_sets_up_actions(self):
        self.assertEqual(len(self.workflow.actions), 2)
        self.assertIsInstance(self.workflow.actions[0], PythonPipBuildAction)
        self.assertIsInstance(self.workflow.actions[1], CopySourceAction)

    def test_workflow_sets_up_actions_without_requirements(self):
        self.osutils_mock.file_exists.return_value = False
        self.workflow = PythonPipWorkflow(
            "source", "artifacts", "scratch_dir", "manifest", runtime="python3.7", osutils=self.osutils_mock
        )
        self.assertEqual(len(self.workflow.actions), 1)
        self.assertIsInstance(self.workflow.actions[0], CopySourceAction)

    def test_workflow_validator(self):
        for validator in self.workflow.get_validators():
            self.assertTrue(isinstance(validator, PythonRuntimeValidator))

    def test_workflow_sets_up_actions_without_download_dependencies_with_dependencies_dir(self):
        osutils_mock = Mock(spec=self.osutils)
        osutils_mock.file_exists.return_value = True
        self.workflow = PythonPipWorkflow(
            "source",
            "artifacts",
            "scratch_dir",
            "manifest",
            runtime="python3.7",
            osutils=osutils_mock,
            dependencies_dir="dep",
            download_dependencies=False,
        )
        self.assertEqual(len(self.workflow.actions), 2)
        self.assertIsInstance(self.workflow.actions[0], CopySourceAction)
        self.assertIsInstance(self.workflow.actions[1], CopySourceAction)

    def test_workflow_sets_up_actions_with_download_dependencies_and_dependencies_dir(self):
        osutils_mock = Mock(spec=self.osutils)
        osutils_mock.file_exists.return_value = True
        self.workflow = PythonPipWorkflow(
            "source",
            "artifacts",
            "scratch_dir",
            "manifest",
            runtime="python3.7",
            osutils=osutils_mock,
            dependencies_dir="dep",
            download_dependencies=True,
        )
        self.assertEqual(len(self.workflow.actions), 3)
        self.assertIsInstance(self.workflow.actions[0], PythonPipBuildAction)
        self.assertIsInstance(self.workflow.actions[1], CopySourceAction)
        self.assertIsInstance(self.workflow.actions[2], CopySourceAction)

    def test_workflow_sets_up_actions_without_download_dependencies_without_dependencies_dir(self):
        osutils_mock = Mock(spec=self.osutils)
        osutils_mock.file_exists.return_value = True
        self.workflow = PythonPipWorkflow(
            "source",
            "artifacts",
            "scratch_dir",
            "manifest",
            runtime="python3.7",
            osutils=osutils_mock,
            dependencies_dir=None,
            download_dependencies=False,
        )
        self.assertEqual(len(self.workflow.actions), 1)
        self.assertIsInstance(self.workflow.actions[0], CopySourceAction)

    def test_workflow_sets_up_actions_without_combine_dependencies(self):
        osutils_mock = mock.Mock(spec=self.osutils)
        osutils_mock.file_exists.return_value = True
        self.workflow = PythonPipWorkflow(
            "source",
            "artifacts",
            "scratch_dir",
            "manifest",
            runtime="python3.7",
            osutils=osutils_mock,
            dependencies_dir="dep",
            download_dependencies=True,
            combine_dependencies=False,
        )
        self.assertEqual(len(self.workflow.actions), 2)
        self.assertIsInstance(self.workflow.actions[0], PythonPipBuildAction)
        self.assertIsInstance(self.workflow.actions[1], CopySourceAction)

    @patch("aws_lambda_builders.workflows.python_pip.workflow.PythonPipBuildAction")
    def test_must_build_with_architecture(self, PythonPipBuildActionMock):
        self.workflow = PythonPipWorkflow(
            "source",
            "artifacts",
            "scratch_dir",
            "manifest",
            runtime="python3.7",
            architecture="ARM64",
            osutils=self.osutils_mock,
        )
        PythonPipBuildActionMock.assert_called_with(
            "artifacts",
            "scratch_dir",
            "manifest",
            "python3.7",
<<<<<<< HEAD
            None,
            binaries=ANY,
            architecture="ARM64",
        )
        self.assertEqual(2, len(self.workflow.actions))
=======
            binaries=ANY,
            architecture="ARM64",
        )
        self.assertEqual(2, len(self.workflow.actions))        
>>>>>>> 0edbd31d
<|MERGE_RESOLUTION|>--- conflicted
+++ resolved
@@ -1,7 +1,4 @@
-<<<<<<< HEAD
 import mock
-=======
->>>>>>> 0edbd31d
 from mock import patch, ANY, Mock
 from unittest import TestCase
 
@@ -122,15 +119,7 @@
             "scratch_dir",
             "manifest",
             "python3.7",
-<<<<<<< HEAD
-            None,
             binaries=ANY,
             architecture="ARM64",
         )
         self.assertEqual(2, len(self.workflow.actions))
-=======
-            binaries=ANY,
-            architecture="ARM64",
-        )
-        self.assertEqual(2, len(self.workflow.actions))        
->>>>>>> 0edbd31d
