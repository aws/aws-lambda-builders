--- conflicted
+++ resolved
@@ -86,8 +86,4 @@
         )
 
         self.assertEqual(workflow.architecture, "x86_64")
-<<<<<<< HEAD
         self.assertEqual(workflow_with_arm.architecture, "arm64")
-=======
-        self.assertEqual(workflow_with_arm.architecture, "arm64")
->>>>>>> 0edbd31d
