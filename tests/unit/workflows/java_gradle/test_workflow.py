from unittest import TestCase

import hashlib
import os

from aws_lambda_builders.workflows.java.actions import JavaMoveDependenciesAction, JavaCopyDependenciesAction
from aws_lambda_builders.workflows.java_gradle.workflow import JavaGradleWorkflow
from aws_lambda_builders.workflows.java_gradle.actions import JavaGradleBuildAction, JavaGradleCopyArtifactsAction
from aws_lambda_builders.workflows.java_gradle.gradle_resolver import GradleResolver
from aws_lambda_builders.workflows.java_gradle.gradle_validator import GradleValidator
from aws_lambda_builders.architecture import ARM64


class TestJavaGradleWorkflow(TestCase):
    """
    the workflow requires an external utility (gradle) to run, so it is extensively tested in integration tests.
    this is just a quick wiring test to provide fast feedback if things are badly broken
    """

    def test_workflow_sets_up_gradle_actions(self):
        workflow = JavaGradleWorkflow("source", "artifacts", "scratch_dir", "manifest")
        self.assertEqual(len(workflow.actions), 2)
        self.assertIsInstance(workflow.actions[0], JavaGradleBuildAction)
        self.assertIsInstance(workflow.actions[1], JavaGradleCopyArtifactsAction)

    def test_workflow_sets_up_resolvers(self):
        workflow = JavaGradleWorkflow("source", "artifacts", "scratch_dir", "manifest")
        resolvers = workflow.get_resolvers()
        self.assertEqual(len(resolvers), 1)
        self.assertIsInstance(resolvers[0], GradleResolver)

    def test_workflow_sets_up_validators(self):
        workflow = JavaGradleWorkflow("source", "artifacts", "scratch_dir", "manifest")
        validators = workflow.get_validators()
        self.assertEqual(len(validators), 1)
        self.assertIsInstance(validators[0], GradleValidator)

    def test_computes_correct_build_dir(self):
        workflow = JavaGradleWorkflow("source", "artifacts", "scratch_dir", "manifest")
        sha1 = hashlib.sha1()
        sha1.update(os.path.abspath(workflow.source_dir).encode("utf8"))
        expected_build_dir = os.path.join(workflow.scratch_dir, sha1.hexdigest())
<<<<<<< HEAD

        self.assertEqual(expected_build_dir, workflow.build_output_dir)

    def test_workflow_sets_up_gradle_actions_without_combine_dependencies(self):
        workflow = JavaGradleWorkflow(
            "source", "artifacts", "scratch_dir", "manifest", dependencies_dir="dep", combine_dependencies=False
        )

        self.assertEqual(len(workflow.actions), 3)

        self.assertIsInstance(workflow.actions[0], JavaGradleBuildAction)

        self.assertIsInstance(workflow.actions[1], JavaGradleCopyArtifactsAction)

        self.assertIsInstance(workflow.actions[2], JavaMoveDependenciesAction)

    def test_workflow_sets_up_gradle_actions_with_combine_dependencies(self):
        workflow = JavaGradleWorkflow(
            "source", "artifacts", "scratch_dir", "manifest", dependencies_dir="dep", combine_dependencies=True
        )

        self.assertEqual(len(workflow.actions), 3)

        self.assertIsInstance(workflow.actions[0], JavaGradleBuildAction)

        self.assertIsInstance(workflow.actions[1], JavaGradleCopyArtifactsAction)

        self.assertIsInstance(workflow.actions[2], JavaCopyDependenciesAction)
=======
        self.assertEqual(expected_build_dir, workflow.build_output_dir)

    def test_must_validate_architecture(self):
        workflow = JavaGradleWorkflow(
            "source",
            "artifacts",
            "scratch",
            "manifest",
            options={"artifact_executable_name": "foo"},
        )
        workflow_with_arm = JavaGradleWorkflow(
            "source",
            "artifacts",
            "scratch",
            "manifest",
            options={"artifact_executable_name": "foo"},
            architecture=ARM64,
        )

        self.assertEqual(workflow.architecture, "x86_64")
        self.assertEqual(workflow_with_arm.architecture, "arm64")
>>>>>>> c9c0cc05
<|MERGE_RESOLUTION|>--- conflicted
+++ resolved
@@ -40,8 +40,6 @@
         sha1 = hashlib.sha1()
         sha1.update(os.path.abspath(workflow.source_dir).encode("utf8"))
         expected_build_dir = os.path.join(workflow.scratch_dir, sha1.hexdigest())
-<<<<<<< HEAD
-
         self.assertEqual(expected_build_dir, workflow.build_output_dir)
 
     def test_workflow_sets_up_gradle_actions_without_combine_dependencies(self):
@@ -69,8 +67,6 @@
         self.assertIsInstance(workflow.actions[1], JavaGradleCopyArtifactsAction)
 
         self.assertIsInstance(workflow.actions[2], JavaCopyDependenciesAction)
-=======
-        self.assertEqual(expected_build_dir, workflow.build_output_dir)
 
     def test_must_validate_architecture(self):
         workflow = JavaGradleWorkflow(
@@ -91,4 +87,3 @@
 
         self.assertEqual(workflow.architecture, "x86_64")
         self.assertEqual(workflow_with_arm.architecture, "arm64")
->>>>>>> c9c0cc05
