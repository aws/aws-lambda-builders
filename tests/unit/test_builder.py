--- conflicted
+++ resolved
@@ -125,10 +125,7 @@
             [True, False],  # download_dependencies
             [None, "dependency_dir"],  # dependency_dir
             [True, False],  # combine_dependencies
-<<<<<<< HEAD
             [True, False],  # is_building_layer
-=======
->>>>>>> 8bd869d9
             [None, [], ["a", "b"]],  # experimental flags
         )
     )
@@ -140,15 +137,10 @@
         download_dependencies,
         dependency_dir,
         combine_dependencies,
-<<<<<<< HEAD
         is_building_layer,
         experimental_flags,
         get_workflow_mock,
         importlib_mock,
-=======
-        experimental_flags,
-        get_workflow_mock,
->>>>>>> 8bd869d9
         os_mock,
     ):
         workflow_cls = Mock()
@@ -174,10 +166,7 @@
             download_dependencies=download_dependencies,
             dependencies_dir=dependency_dir,
             combine_dependencies=combine_dependencies,
-<<<<<<< HEAD
             is_building_layer=is_building_layer,
-=======
->>>>>>> 8bd869d9
             experimental_flags=experimental_flags,
         )
 
@@ -195,10 +184,7 @@
             download_dependencies=download_dependencies,
             dependencies_dir=dependency_dir,
             combine_dependencies=combine_dependencies,
-<<<<<<< HEAD
             is_building_layer=is_building_layer,
-=======
->>>>>>> 8bd869d9
             experimental_flags=experimental_flags,
         )
         workflow_instance.run.assert_called_once()
