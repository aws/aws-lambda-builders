--- conflicted
+++ resolved
@@ -39,13 +39,9 @@
         shutil.rmtree(self.scratch_dir)
 
     def test_must_build_python_project(self):
-<<<<<<< HEAD
+
         self.builder.build(self.source_dir, self.artifacts_dir, self.scratch_dir, self.manifest_path_valid,
-                           runtime="python2.7")
-=======
-        self.builder.build(self.source_dir, self.artifacts_dir, None, self.manifest_path_valid,
                            runtime=self.runtime)
->>>>>>> d1be163b
 
         expected_files = self.test_data_files.union({"numpy", "numpy-1.15.4.data", "numpy-1.15.4.dist-info"})
         output_files = set(os.listdir(self.artifacts_dir))
@@ -61,27 +57,18 @@
     def test_must_fail_to_resolve_dependencies(self):
 
         with self.assertRaises(WorkflowFailedError) as ctx:
-<<<<<<< HEAD
             self.builder.build(self.source_dir, self.artifacts_dir, self.scratch_dir, self.manifest_path_invalid,
-                               runtime="python2.7")
-=======
-            self.builder.build(self.source_dir, self.artifacts_dir, None, self.manifest_path_invalid,
                                runtime=self.runtime)
->>>>>>> d1be163b
 
         self.assertIn("Invalid requirement: 'adfasf=1.2.3'", str(ctx.exception))
 
     def test_must_fail_if_requirements_not_found(self):
 
         with self.assertRaises(WorkflowFailedError) as ctx:
-<<<<<<< HEAD
+
             self.builder.build(self.source_dir, self.artifacts_dir,
                                self.scratch_dir,
                                os.path.join("non", "existent", "manifest"),
-                               runtime="python2.7")
-=======
-            self.builder.build(self.source_dir, self.artifacts_dir, None, os.path.join("non", "existent", "manifest"),
                                runtime=self.runtime)
->>>>>>> d1be163b
-
+  
         self.assertIn("Requirements file not found", str(ctx.exception))