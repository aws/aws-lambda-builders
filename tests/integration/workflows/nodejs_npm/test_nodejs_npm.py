import logging
import mock
import os
import shutil
import tempfile

from unittest import TestCase

import mock
from aws_lambda_builders.builder import LambdaBuilder
from aws_lambda_builders.exceptions import WorkflowFailedError

logger = logging.getLogger("aws_lambda_builders.workflows.nodejs_npm.workflow")


class TestNodejsNpmWorkflow(TestCase):
    """
    Verifies that `nodejs_npm` workflow works by building a Lambda using NPM
    """

    TEST_DATA_FOLDER = os.path.join(os.path.dirname(__file__), "testdata")

    def setUp(self):
        self.artifacts_dir = tempfile.mkdtemp()
        self.scratch_dir = tempfile.mkdtemp()
        self.dependencies_dir = tempfile.mkdtemp()

        self.no_deps = os.path.join(self.TEST_DATA_FOLDER, "no-deps")

        self.builder = LambdaBuilder(language="nodejs", dependency_manager="npm", application_framework=None)
<<<<<<< HEAD
        self.runtime = "nodejs10.x"
=======
        self.runtime = "nodejs12.x"
>>>>>>> 0fdbcdd2

    def tearDown(self):
        shutil.rmtree(self.artifacts_dir)
        shutil.rmtree(self.scratch_dir)
        shutil.rmtree(self.dependencies_dir)

    def test_builds_project_without_dependencies(self):
        source_dir = os.path.join(self.TEST_DATA_FOLDER, "no-deps")

        self.builder.build(
            source_dir,
            self.artifacts_dir,
            self.scratch_dir,
            os.path.join(source_dir, "package.json"),
            runtime=self.runtime,
        )

        expected_files = {"package.json", "included.js"}
        output_files = set(os.listdir(self.artifacts_dir))
        self.assertEqual(expected_files, output_files)

    def test_builds_project_without_manifest(self):
        source_dir = os.path.join(self.TEST_DATA_FOLDER, "no-manifest")

        with mock.patch.object(logger, "warning") as mock_warning:
            self.builder.build(
                source_dir,
                self.artifacts_dir,
                self.scratch_dir,
                os.path.join(source_dir, "package.json"),
                runtime=self.runtime,
            )

        expected_files = {"app.js"}
        output_files = set(os.listdir(self.artifacts_dir))
        mock_warning.assert_called_once_with("package.json file not found. Continuing the build without dependencies.")
        self.assertEqual(expected_files, output_files)

    def test_builds_project_and_excludes_hidden_aws_sam(self):
        source_dir = os.path.join(self.TEST_DATA_FOLDER, "excluded-files")

        self.builder.build(
            source_dir,
            self.artifacts_dir,
            self.scratch_dir,
            os.path.join(source_dir, "package.json"),
            runtime=self.runtime,
        )

        expected_files = {"package.json", "included.js"}
        output_files = set(os.listdir(self.artifacts_dir))
        self.assertEqual(expected_files, output_files)

    def test_builds_project_with_remote_dependencies(self):
        source_dir = os.path.join(self.TEST_DATA_FOLDER, "npm-deps")

        self.builder.build(
            source_dir,
            self.artifacts_dir,
            self.scratch_dir,
            os.path.join(source_dir, "package.json"),
            runtime=self.runtime,
        )

        expected_files = {"package.json", "included.js", "node_modules"}
        output_files = set(os.listdir(self.artifacts_dir))
        self.assertEqual(expected_files, output_files)

        expected_modules = {"minimal-request-promise"}
        output_modules = set(os.listdir(os.path.join(self.artifacts_dir, "node_modules")))
        self.assertEqual(expected_modules, output_modules)

    def test_builds_project_with_npmrc(self):
        source_dir = os.path.join(self.TEST_DATA_FOLDER, "npmrc")

        self.builder.build(
            source_dir,
            self.artifacts_dir,
            self.scratch_dir,
            os.path.join(source_dir, "package.json"),
            runtime=self.runtime,
        )

        expected_files = {"package.json", "included.js", "node_modules"}
        output_files = set(os.listdir(self.artifacts_dir))

        self.assertEqual(expected_files, output_files)

        expected_modules = {"fake-http-request"}
        output_modules = set(os.listdir(os.path.join(self.artifacts_dir, "node_modules")))
        self.assertEqual(expected_modules, output_modules)

    def test_fails_if_npm_cannot_resolve_dependencies(self):

        source_dir = os.path.join(self.TEST_DATA_FOLDER, "broken-deps")

        with self.assertRaises(WorkflowFailedError) as ctx:
            self.builder.build(
                source_dir,
                self.artifacts_dir,
                self.scratch_dir,
                os.path.join(source_dir, "package.json"),
                runtime=self.runtime,
            )

        self.assertIn("No matching version found for minimal-request-promise@0.0.0-NON_EXISTENT", str(ctx.exception))

    def test_fails_if_package_json_is_broken(self):

        source_dir = os.path.join(self.TEST_DATA_FOLDER, "broken-package")

        with self.assertRaises(WorkflowFailedError) as ctx:
            self.builder.build(
                source_dir,
                self.artifacts_dir,
                self.scratch_dir,
                os.path.join(source_dir, "package.json"),
                runtime=self.runtime,
            )

<<<<<<< HEAD
        self.assertIn("NodejsNpmBuilder:ParseManifest", str(ctx.exception))
=======
        self.assertIn("Unexpected end of JSON input", str(ctx.exception))

    def test_builds_project_with_remote_dependencies_without_download_dependencies_with_dependencies_dir(self):
        source_dir = os.path.join(self.TEST_DATA_FOLDER, "npm-deps")

        self.builder.build(
            source_dir,
            self.artifacts_dir,
            self.scratch_dir,
            os.path.join(source_dir, "package.json"),
            runtime=self.runtime,
            dependencies_dir=self.dependencies_dir,
            download_dependencies=False,
        )

        expected_files = {"package.json", "included.js"}
        output_files = set(os.listdir(self.artifacts_dir))
        self.assertEqual(expected_files, output_files)

    def test_builds_project_with_remote_dependencies_with_download_dependencies_and_dependencies_dir(self):
        source_dir = os.path.join(self.TEST_DATA_FOLDER, "npm-deps")

        self.builder.build(
            source_dir,
            self.artifacts_dir,
            self.scratch_dir,
            os.path.join(source_dir, "package.json"),
            runtime=self.runtime,
            dependencies_dir=self.dependencies_dir,
            download_dependencies=True,
        )

        expected_files = {"package.json", "included.js", "node_modules"}
        output_files = set(os.listdir(self.artifacts_dir))
        self.assertEqual(expected_files, output_files)

        expected_modules = {"minimal-request-promise"}
        output_modules = set(os.listdir(os.path.join(self.artifacts_dir, "node_modules")))
        self.assertEqual(expected_modules, output_modules)

        expected_modules = {"minimal-request-promise"}
        output_modules = set(os.listdir(os.path.join(self.dependencies_dir, "node_modules")))
        self.assertEqual(expected_modules, output_modules)

        expected_dependencies_files = {"node_modules"}
        output_dependencies_files = set(os.listdir(os.path.join(self.dependencies_dir)))
        self.assertNotIn(expected_dependencies_files, output_dependencies_files)

    def test_builds_project_with_remote_dependencies_without_download_dependencies_without_dependencies_dir(self):
        source_dir = os.path.join(self.TEST_DATA_FOLDER, "npm-deps")

        with mock.patch.object(logger, "info") as mock_info:
            self.builder.build(
                source_dir,
                self.artifacts_dir,
                self.scratch_dir,
                os.path.join(source_dir, "package.json"),
                runtime=self.runtime,
                dependencies_dir=None,
                download_dependencies=False,
            )

        expected_files = {"package.json", "included.js"}
        output_files = set(os.listdir(self.artifacts_dir))
        self.assertEqual(expected_files, output_files)

        mock_info.assert_called_with(
            "download_dependencies is False and dependencies_dir is None. Copying the source files into the "
            "artifacts directory. "
        )

    def test_builds_project_without_combine_dependencies(self):
        source_dir = os.path.join(self.TEST_DATA_FOLDER, "npm-deps")

        self.builder.build(
            source_dir,
            self.artifacts_dir,
            self.scratch_dir,
            os.path.join(source_dir, "package.json"),
            runtime=self.runtime,
            dependencies_dir=self.dependencies_dir,
            download_dependencies=True,
            combine_dependencies=False,
        )

        expected_files = {"package.json", "included.js"}
        output_files = set(os.listdir(self.artifacts_dir))
        self.assertEqual(expected_files, output_files)

        expected_modules = "minimal-request-promise"
        output_modules = set(os.listdir(os.path.join(self.dependencies_dir, "node_modules")))
        self.assertIn(expected_modules, output_modules)

        expected_dependencies_files = {"node_modules"}
        output_dependencies_files = set(os.listdir(os.path.join(self.dependencies_dir)))
        self.assertNotIn(expected_dependencies_files, output_dependencies_files)
>>>>>>> 0fdbcdd2
<|MERGE_RESOLUTION|>--- conflicted
+++ resolved
@@ -1,5 +1,4 @@
 import logging
-import mock
 import os
 import shutil
 import tempfile
@@ -28,11 +27,7 @@
         self.no_deps = os.path.join(self.TEST_DATA_FOLDER, "no-deps")
 
         self.builder = LambdaBuilder(language="nodejs", dependency_manager="npm", application_framework=None)
-<<<<<<< HEAD
-        self.runtime = "nodejs10.x"
-=======
         self.runtime = "nodejs12.x"
->>>>>>> 0fdbcdd2
 
     def tearDown(self):
         shutil.rmtree(self.artifacts_dir)
@@ -153,10 +148,7 @@
                 runtime=self.runtime,
             )
 
-<<<<<<< HEAD
         self.assertIn("NodejsNpmBuilder:ParseManifest", str(ctx.exception))
-=======
-        self.assertIn("Unexpected end of JSON input", str(ctx.exception))
 
     def test_builds_project_with_remote_dependencies_without_download_dependencies_with_dependencies_dir(self):
         source_dir = os.path.join(self.TEST_DATA_FOLDER, "npm-deps")
@@ -251,5 +243,4 @@
 
         expected_dependencies_files = {"node_modules"}
         output_dependencies_files = set(os.listdir(os.path.join(self.dependencies_dir)))
-        self.assertNotIn(expected_dependencies_files, output_dependencies_files)
->>>>>>> 0fdbcdd2
+        self.assertNotIn(expected_dependencies_files, output_dependencies_files)