import logging
<<<<<<< HEAD
=======
import mock

>>>>>>> 01031a52
import os
import shutil
import tempfile

from unittest import TestCase

import mock
from aws_lambda_builders.builder import LambdaBuilder
from aws_lambda_builders.exceptions import WorkflowFailedError

<<<<<<< HEAD
workflow_logger = logging.getLogger("aws_lambda_builders.workflows.nodejs_npm.workflow")
=======
logger = logging.getLogger("aws_lambda_builders.workflows.nodejs_npm.workflow")
>>>>>>> 01031a52


class TestNodejsNpmWorkflow(TestCase):
    """
    Verifies that `nodejs_npm` workflow works by building a Lambda using NPM
    """

    TEST_DATA_FOLDER = os.path.join(os.path.dirname(__file__), "testdata")

    def setUp(self):
        self.artifacts_dir = tempfile.mkdtemp()
        self.scratch_dir = tempfile.mkdtemp()
        self.dependencies_dir = tempfile.mkdtemp()

        self.no_deps = os.path.join(self.TEST_DATA_FOLDER, "no-deps")

        self.builder = LambdaBuilder(language="nodejs", dependency_manager="npm", application_framework=None)
        self.runtime = "nodejs12.x"

    def tearDown(self):
        shutil.rmtree(self.artifacts_dir)
        shutil.rmtree(self.scratch_dir)
        shutil.rmtree(self.dependencies_dir)

    def test_builds_project_without_dependencies(self):
        source_dir = os.path.join(self.TEST_DATA_FOLDER, "no-deps")

        self.builder.build(
            source_dir,
            self.artifacts_dir,
            self.scratch_dir,
            os.path.join(source_dir, "package.json"),
            runtime=self.runtime,
        )

        expected_files = {"package.json", "included.js"}
        output_files = set(os.listdir(self.artifacts_dir))
        self.assertEqual(expected_files, output_files)

    def test_builds_project_without_manifest(self):
        source_dir = os.path.join(self.TEST_DATA_FOLDER, "no-manifest")

        with mock.patch.object(logger, "warning") as mock_warning:
            self.builder.build(
                source_dir,
                self.artifacts_dir,
                self.scratch_dir,
                os.path.join(source_dir, "package.json"),
                runtime=self.runtime,
            )

        expected_files = {"app.js"}
        output_files = set(os.listdir(self.artifacts_dir))
        mock_warning.assert_called_once_with("package.json file not found. Continuing the build without dependencies.")
        self.assertEqual(expected_files, output_files)

    def test_builds_project_and_excludes_hidden_aws_sam(self):
        source_dir = os.path.join(self.TEST_DATA_FOLDER, "excluded-files")

        self.builder.build(
            source_dir,
            self.artifacts_dir,
            self.scratch_dir,
            os.path.join(source_dir, "package.json"),
            runtime=self.runtime,
        )

        expected_files = {"package.json", "included.js"}
        output_files = set(os.listdir(self.artifacts_dir))
        self.assertEqual(expected_files, output_files)

    def test_builds_project_with_remote_dependencies(self):
        source_dir = os.path.join(self.TEST_DATA_FOLDER, "npm-deps")

        self.builder.build(
            source_dir,
            self.artifacts_dir,
            self.scratch_dir,
            os.path.join(source_dir, "package.json"),
            runtime=self.runtime,
        )

        expected_files = {"package.json", "included.js", "node_modules"}
        output_files = set(os.listdir(self.artifacts_dir))
        self.assertEqual(expected_files, output_files)

        expected_modules = {"minimal-request-promise"}
        output_modules = set(os.listdir(os.path.join(self.artifacts_dir, "node_modules")))
        self.assertEqual(expected_modules, output_modules)

    def test_builds_project_with_npmrc(self):
        source_dir = os.path.join(self.TEST_DATA_FOLDER, "npmrc")

        self.builder.build(
            source_dir,
            self.artifacts_dir,
            self.scratch_dir,
            os.path.join(source_dir, "package.json"),
            runtime=self.runtime,
        )

        expected_files = {"package.json", "included.js", "node_modules"}
        output_files = set(os.listdir(self.artifacts_dir))

        self.assertEqual(expected_files, output_files)

        expected_modules = {"fake-http-request"}
        output_modules = set(os.listdir(os.path.join(self.artifacts_dir, "node_modules")))
        self.assertEqual(expected_modules, output_modules)

    def test_fails_if_npm_cannot_resolve_dependencies(self):

        source_dir = os.path.join(self.TEST_DATA_FOLDER, "broken-deps")

        with self.assertRaises(WorkflowFailedError) as ctx:
            self.builder.build(
                source_dir,
                self.artifacts_dir,
                self.scratch_dir,
                os.path.join(source_dir, "package.json"),
                runtime=self.runtime,
            )

        self.assertIn("No matching version found for minimal-request-promise@0.0.0-NON_EXISTENT", str(ctx.exception))

    def test_fails_if_package_json_is_broken(self):

        source_dir = os.path.join(self.TEST_DATA_FOLDER, "broken-package")

        with self.assertRaises(WorkflowFailedError) as ctx:
            self.builder.build(
                source_dir,
                self.artifacts_dir,
                self.scratch_dir,
                os.path.join(source_dir, "package.json"),
                runtime=self.runtime,
            )

        self.assertIn("Unexpected end of JSON input", str(ctx.exception))

    def test_builds_project_with_remote_dependencies_without_download_dependencies_with_dependencies_dir(self):
        source_dir = os.path.join(self.TEST_DATA_FOLDER, "npm-deps")

        self.builder.build(
            source_dir,
            self.artifacts_dir,
            self.scratch_dir,
            os.path.join(source_dir, "package.json"),
            runtime=self.runtime,
            dependencies_dir=self.dependencies_dir,
            download_dependencies=False,
        )

        expected_files = {"package.json", "included.js"}
        output_files = set(os.listdir(self.artifacts_dir))
        self.assertEqual(expected_files, output_files)

    def test_builds_project_with_remote_dependencies_without_download_dependencies_and_dependencies_dir(self):
        source_dir = os.path.join(self.TEST_DATA_FOLDER, "npm-deps")

        self.builder.build(
            source_dir,
            self.artifacts_dir,
            self.scratch_dir,
            os.path.join(source_dir, "package.json"),
            runtime=self.runtime,
            dependencies_dir=self.dependencies_dir,
            download_dependencies=True,
        )

        expected_files = {"package.json", "included.js", "node_modules"}
        output_files = set(os.listdir(self.artifacts_dir))
        self.assertEqual(expected_files, output_files)

        expected_modules = {"minimal-request-promise"}
        output_modules = set(os.listdir(os.path.join(self.artifacts_dir, "node_modules")))
        self.assertEqual(expected_modules, output_modules)

        expected_modules = {"minimal-request-promise"}
        output_modules = set(os.listdir(os.path.join(self.dependencies_dir, "node_modules")))
        self.assertEqual(expected_modules, output_modules)

        expected_dependencies_files = {"node_modules"}
        output_dependencies_files = set(os.listdir(os.path.join(self.dependencies_dir)))
        self.assertNotIn(expected_dependencies_files, output_dependencies_files)

    def test_builds_project_with_remote_dependencies_without_download_dependencies_without_dependencies_dir(self):
        source_dir = os.path.join(self.TEST_DATA_FOLDER, "npm-deps")

        with mock.patch.object(workflow_logger, "info") as mock_info:
            self.builder.build(
                source_dir,
                self.artifacts_dir,
                self.scratch_dir,
                os.path.join(source_dir, "package.json"),
                runtime=self.runtime,
                dependencies_dir=None,
                download_dependencies=False,
            )

        expected_files = {"package.json", "included.js"}
        output_files = set(os.listdir(self.artifacts_dir))
        self.assertEqual(expected_files, output_files)

        mock_info.assert_called_with(
            "download_dependencies is False and dependencies_dir is None. Copying the source files into the "
            "artifacts directory. "
        )<|MERGE_RESOLUTION|>--- conflicted
+++ resolved
@@ -1,9 +1,5 @@
 import logging
-<<<<<<< HEAD
-=======
 import mock
-
->>>>>>> 01031a52
 import os
 import shutil
 import tempfile
@@ -14,11 +10,7 @@
 from aws_lambda_builders.builder import LambdaBuilder
 from aws_lambda_builders.exceptions import WorkflowFailedError
 
-<<<<<<< HEAD
-workflow_logger = logging.getLogger("aws_lambda_builders.workflows.nodejs_npm.workflow")
-=======
 logger = logging.getLogger("aws_lambda_builders.workflows.nodejs_npm.workflow")
->>>>>>> 01031a52
 
 
 class TestNodejsNpmWorkflow(TestCase):
@@ -208,7 +200,7 @@
     def test_builds_project_with_remote_dependencies_without_download_dependencies_without_dependencies_dir(self):
         source_dir = os.path.join(self.TEST_DATA_FOLDER, "npm-deps")
 
-        with mock.patch.object(workflow_logger, "info") as mock_info:
+        with mock.patch.object(logger, "info") as mock_info:
             self.builder.build(
                 source_dir,
                 self.artifacts_dir,
