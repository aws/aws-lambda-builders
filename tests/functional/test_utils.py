--- conflicted
+++ resolved
@@ -40,16 +40,14 @@
         self.assertEqual(set(os.listdir(os.path.join(self.dest, "a"))), {"c"})
         self.assertEqual(set(os.listdir(os.path.join(self.dest, "a"))), {"c"})
 
-<<<<<<< HEAD
     def test_must_skip_if_source_folder_does_not_exist(self):
         copytree(os.path.join(self.source, "some-random-file"), self.dest)
         self.assertEqual(set(os.listdir(self.dest)), set())
-=======
+
     def test_must_return_valid_go_architecture(self):
         self.assertEqual(get_goarch("arm64"), "arm64")
         self.assertEqual(get_goarch("x86_64"), "amd64")
         self.assertEqual(get_goarch(""), "amd64")
->>>>>>> c9c0cc05
 
 
 def file(*args):
