--- conflicted
+++ resolved
@@ -79,11 +79,8 @@
                 "options": {},
                 "download_dependencies": False,
                 "dependencies_dir": "/ignored-dep",
-<<<<<<< HEAD
                 "combine_dependencies": False,
-=======
                 "architecture": "x86_64",
->>>>>>> c9c0cc05
             },
         }
 
