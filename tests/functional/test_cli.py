--- conflicted
+++ resolved
@@ -77,12 +77,9 @@
                 "runtime": "python3.8",
                 "optimizations": {},
                 "options": {},
-<<<<<<< HEAD
                 "download_dependencies": False,
                 "dependencies_dir": "/ignored-dep",
-=======
                 "architecture": "x86_64",
->>>>>>> 01031a52
             },
         }
 
