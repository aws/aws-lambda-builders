--- conflicted
+++ resolved
@@ -127,11 +127,8 @@
             mode=params.get("mode", None),
             download_dependencies=params.get("download_dependencies", True),
             dependencies_dir=params.get("dependencies_dir", None),
-<<<<<<< HEAD
             combine_dependencies=params.get("combine_dependencies", True),
-=======
             architecture=params.get("architecture", X86_64),
->>>>>>> c9c0cc05
         )
 
         # Return a success response
