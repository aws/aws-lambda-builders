--- conflicted
+++ resolved
@@ -125,12 +125,9 @@
             optimizations=params["optimizations"],
             options=params["options"],
             mode=params.get("mode", None),
-<<<<<<< HEAD
             download_dependencies=params.get("download_dependencies", True),
             dependencies_dir=params.get("dependencies_dir", None),
-=======
             architecture=params.get("architecture", X86_64),
->>>>>>> 01031a52
         )
 
         # Return a success response
