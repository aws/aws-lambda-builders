--- conflicted
+++ resolved
@@ -5,13 +5,8 @@
 import logging
 import re
 
-<<<<<<< HEAD
 from aws_lambda_builders.workflows.java.utils import OSUtils
-=======
 from aws_lambda_builders.validator import RuntimeValidator
-
-from .utils import OSUtils
->>>>>>> 01031a52
 
 LOG = logging.getLogger(__name__)
 
