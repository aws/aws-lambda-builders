--- conflicted
+++ resolved
@@ -34,24 +34,9 @@
         subprocess_bundler = SubprocessBundler(osutils)
         bundle_install = RubyBundlerInstallAction(artifacts_dir, subprocess_bundler=subprocess_bundler)
 
-<<<<<<< HEAD
-        if osutils.file_exists(manifest_path):
-            # If a Gemfile is found, run the bundle actions after copy.
-            self.actions = [
-                CopySourceAction(source_dir, artifacts_dir, excludes=self.EXCLUDED_FILES),
-                bundle_install,
-                bundle_deployment
-            ]
-        else:
-            LOG.warning("Gemfile not found. Continuing the build without dependencies.")
-            self.actions = [
-                CopySourceAction(source_dir, artifacts_dir, excludes=self.EXCLUDED_FILES),
-            ]
-=======
         bundle_deployment = RubyBundlerVendorAction(artifacts_dir, subprocess_bundler=subprocess_bundler)
         self.actions = [
             CopySourceAction(source_dir, artifacts_dir, excludes=self.EXCLUDED_FILES),
             bundle_install,
             bundle_deployment,
-        ]
->>>>>>> 5e8690e9
+        ]