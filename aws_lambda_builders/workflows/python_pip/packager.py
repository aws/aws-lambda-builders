--- conflicted
+++ resolved
@@ -335,11 +335,8 @@
 
     def _download_binary_wheels(self, packages, directory):
         # Try to get binary wheels for each package that isn't compatible.
-<<<<<<< HEAD
+        LOG.debug("Downloading missing wheels: %s", packages)
         lambda_abi = get_lambda_abi(self.runtime)
-=======
-        LOG.debug("Downloading missing wheels: %s", packages)
->>>>>>> 3fcb6733
         self._pip.download_manylinux_wheels(
             [pkg.identifier for pkg in packages], directory, lambda_abi)
 
