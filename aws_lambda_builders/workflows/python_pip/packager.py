--- conflicted
+++ resolved
@@ -99,11 +99,7 @@
 
         :type runtime: str
         :param runtime: Python version to build dependencies for. This can
-<<<<<<< HEAD
-            either be python3.6, python3.7, python3.8, python3.9 or python3.10. These are currently the
-=======
-            either be python3.7, python3.8 or python3.9. These are currently the
->>>>>>> 7a2b9001
+            either be python3.7, python3.8, python3.9 or python3.10. These are currently the
             only supported values.
 
         :type osutils: :class:`lambda_builders.utils.OSUtils`
