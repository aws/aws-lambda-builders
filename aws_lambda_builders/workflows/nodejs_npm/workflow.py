--- conflicted
+++ resolved
@@ -5,12 +5,7 @@
 
 from aws_lambda_builders.path_resolver import PathResolver
 from aws_lambda_builders.workflow import BaseWorkflow, Capability
-<<<<<<< HEAD
 from aws_lambda_builders.actions import CopySourceAction, CopyDependenciesAction
-=======
-from aws_lambda_builders.actions import CopySourceAction
-
->>>>>>> 01031a52
 from .actions import NodejsNpmPackAction, NodejsNpmInstallAction, NodejsNpmrcCopyAction, NodejsNpmrcCleanUpAction
 from .utils import OSUtils
 from .npm import SubprocessNpm
@@ -45,7 +40,11 @@
         tar_dest_dir = osutils.joinpath(scratch_dir, "unpacked")
         tar_package_dir = osutils.joinpath(tar_dest_dir, "package")
 
-<<<<<<< HEAD
+        if not osutils.file_exists(manifest_path):
+            LOG.warning("package.json file not found. Continuing the build without dependencies.")
+            self.actions = [CopySourceAction(source_dir, artifacts_dir, excludes=self.EXCLUDED_FILES)]
+            return
+
         npm_pack = NodejsNpmPackAction(
             tar_dest_dir, scratch_dir, manifest_path, osutils=osutils, subprocess_npm=subprocess_npm
         )
@@ -57,27 +56,6 @@
             npm_copy_npmrc,
             CopySourceAction(tar_package_dir, artifacts_dir, excludes=self.EXCLUDED_FILES),
         ]
-=======
-        if osutils.file_exists(manifest_path):
-            npm_pack = NodejsNpmPackAction(
-                tar_dest_dir, scratch_dir, manifest_path, osutils=osutils, subprocess_npm=subprocess_npm
-            )
-
-            npm_install = NodejsNpmInstallAction(artifacts_dir, subprocess_npm=subprocess_npm)
-
-            npm_copy_npmrc = NodejsNpmrcCopyAction(tar_package_dir, source_dir, osutils=osutils)
-
-            self.actions = [
-                npm_pack,
-                npm_copy_npmrc,
-                CopySourceAction(tar_package_dir, artifacts_dir, excludes=self.EXCLUDED_FILES),
-                npm_install,
-                NodejsNpmrcCleanUpAction(artifacts_dir, osutils=osutils),
-            ]
-        else:
-            LOG.warning("package.json file not found. Continuing the build without dependencies.")
-            self.actions = [CopySourceAction(source_dir, artifacts_dir, excludes=self.EXCLUDED_FILES)]
->>>>>>> 01031a52
 
         if self.download_dependencies:
             # installed the dependencies into artifact folder
