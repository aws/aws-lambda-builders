"""
NodeJS NPM Workflow
"""
<<<<<<< HEAD

import logging
import json

from aws_lambda_builders.path_resolver import PathResolver
from aws_lambda_builders.workflow import BaseWorkflow, Capability
from aws_lambda_builders.actions import CopySourceAction
from aws_lambda_builders.utils import which
from aws_lambda_builders.exceptions import WorkflowFailedError
from .actions import (
    NodejsNpmPackAction,
    NodejsNpmLockFileCleanUpAction,
    NodejsNpmInstallAction,
    NodejsNpmrcCopyAction,
    NodejsNpmrcCleanUpAction,
    NodejsNpmCIAction,
    EsbuildBundleAction
)
=======
import logging

from aws_lambda_builders.path_resolver import PathResolver
from aws_lambda_builders.workflow import BaseWorkflow, Capability
from aws_lambda_builders.actions import CopySourceAction, CopyDependenciesAction, MoveDependenciesAction, CleanUpAction
from .actions import NodejsNpmPackAction, NodejsNpmInstallAction, NodejsNpmrcCopyAction, NodejsNpmrcCleanUpAction
>>>>>>> 0fdbcdd2
from .utils import OSUtils
from .npm import SubprocessNpm
from .esbuild import SubprocessEsbuild

LOG = logging.getLogger(__name__)

LOG = logging.getLogger(__name__)


class NodejsNpmWorkflow(BaseWorkflow):

    """
    A Lambda builder workflow that knows how to pack
    NodeJS projects using NPM.
    """

    NAME = "NodejsNpmBuilder"

    CAPABILITY = Capability(language="nodejs", dependency_manager="npm", application_framework=None)

    EXCLUDED_FILES = (".aws-sam", ".git")

    CONFIG_PROPERTY = "aws_sam"

    def actions_without_bundler(self, source_dir, artifacts_dir, scratch_dir, manifest_path, osutils, subprocess_npm):
        tar_dest_dir = osutils.joinpath(scratch_dir, "unpacked")
        tar_package_dir = osutils.joinpath(tar_dest_dir, "package")
<<<<<<< HEAD
        npm_pack = NodejsNpmPackAction(
            tar_dest_dir, scratch_dir, manifest_path, osutils=osutils, subprocess_npm=subprocess_npm
        )
        npm_install = NodejsNpmInstallAction(artifacts_dir, subprocess_npm=subprocess_npm)
=======

        if not osutils.file_exists(manifest_path):
            LOG.warning("package.json file not found. Continuing the build without dependencies.")
            self.actions = [CopySourceAction(source_dir, artifacts_dir, excludes=self.EXCLUDED_FILES)]
            return

        npm_pack = NodejsNpmPackAction(
            tar_dest_dir, scratch_dir, manifest_path, osutils=osutils, subprocess_npm=subprocess_npm
        )

>>>>>>> 0fdbcdd2
        npm_copy_npmrc = NodejsNpmrcCopyAction(tar_package_dir, source_dir, osutils=osutils)
        return [
            npm_pack,
            npm_copy_npmrc,
            CopySourceAction(tar_package_dir, artifacts_dir, excludes=self.EXCLUDED_FILES),
<<<<<<< HEAD
            npm_install,
            NodejsNpmrcCleanUpAction(artifacts_dir, osutils=osutils),
            NodejsNpmLockFileCleanUpAction(artifacts_dir, osutils=osutils),
        ]

    def actions_with_bundler(self, source_dir, artifacts_dir, bundler_config, osutils, subprocess_npm):
        lockfile_path = osutils.joinpath(source_dir, "package-lock.json")
        shrinkwrap_path = osutils.joinpath(source_dir, "npm-shrinkwrap.json")
        npm_bin_path = subprocess_npm.run(["bin"], cwd=source_dir)
        executable_search_paths = [npm_bin_path]
        if self.executable_search_paths is not None:
            executable_search_paths = executable_search_paths + self.executable_search_paths
        subprocess_esbuild = SubprocessEsbuild(osutils, executable_search_paths, which=which)

        if (osutils.file_exists(lockfile_path) or osutils.file_exists(shrinkwrap_path)):
            install_action = NodejsNpmCIAction(source_dir, subprocess_npm=subprocess_npm)
        else:
            install_action = NodejsNpmInstallAction(
                source_dir,
                subprocess_npm=subprocess_npm,
                mode="--production=false")

        esbuild_action = EsbuildBundleAction(source_dir, artifacts_dir, bundler_config, osutils, subprocess_esbuild)
        return [
            install_action,
            esbuild_action
        ]

    def get_manifest_config(self, osutils, manifest_path):
        LOG.debug("NODEJS reading manifest from %s", manifest_path)
        try:
            manifest = osutils.parse_json(manifest_path)
            if self.CONFIG_PROPERTY in manifest and isinstance(manifest[self.CONFIG_PROPERTY], dict):
                return manifest[self.CONFIG_PROPERTY]
            else:
                return {'bundler': ''}
        except (OSError, json.decoder.JSONDecodeError) as ex:
            raise WorkflowFailedError(workflow_name=self.NAME, action_name="ParseManifest", reason=str(ex))

    def __init__(self, source_dir, artifacts_dir, scratch_dir, manifest_path, runtime=None, osutils=None, **kwargs):

        super(NodejsNpmWorkflow, self).__init__(
            source_dir, artifacts_dir, scratch_dir, manifest_path, runtime=runtime, **kwargs
        )

        if osutils is None:
            osutils = OSUtils()

        subprocess_npm = SubprocessNpm(osutils)

        manifest_config = self.get_manifest_config(osutils, manifest_path)

        if manifest_config['bundler'] == 'esbuild':
            self.actions = self.actions_with_bundler(
                source_dir,
                artifacts_dir,
                manifest_config,
                osutils,
                subprocess_npm)
        else:
            self.actions = self.actions_without_bundler(
                source_dir,
                artifacts_dir,
                scratch_dir,
                manifest_path,
                osutils,
                subprocess_npm)
=======
        ]

        if self.download_dependencies:
            # installed the dependencies into artifact folder
            self.actions.append(NodejsNpmInstallAction(artifacts_dir, subprocess_npm=subprocess_npm))

            # if dependencies folder exists, copy or move dependencies from artifact folder to dependencies folder
            # depends on the combine_dependencies flag
            if self.dependencies_dir:
                # clean up the dependencies folder first
                self.actions.append(CleanUpAction(self.dependencies_dir))
                # if combine_dependencies is set, we should keep dependencies and source code in the artifact folder
                # while copying the dependencies. Otherwise we should separate the dependencies and source code
                if self.combine_dependencies:
                    self.actions.append(CopyDependenciesAction(source_dir, artifacts_dir, self.dependencies_dir))
                else:
                    self.actions.append(MoveDependenciesAction(source_dir, artifacts_dir, self.dependencies_dir))
        else:
            # if dependencies folder exists and not download dependencies, simply copy the dependencies from the
            # dependencies folder to artifact folder
            if self.dependencies_dir and self.combine_dependencies:
                self.actions.append(CopySourceAction(self.dependencies_dir, artifacts_dir))
            else:
                LOG.info(
                    "download_dependencies is False and dependencies_dir is None. Copying the source files into the "
                    "artifacts directory. "
                )

        self.actions.append(NodejsNpmrcCleanUpAction(artifacts_dir, osutils=osutils))
>>>>>>> 0fdbcdd2

    def get_resolvers(self):
        """
        specialized path resolver that just returns the list of executable for the runtime on the path.
        """
        return [PathResolver(runtime=self.runtime, binary="npm")]<|MERGE_RESOLUTION|>--- conflicted
+++ resolved
@@ -1,14 +1,13 @@
 """
 NodeJS NPM Workflow
 """
-<<<<<<< HEAD
 
 import logging
 import json
 
 from aws_lambda_builders.path_resolver import PathResolver
 from aws_lambda_builders.workflow import BaseWorkflow, Capability
-from aws_lambda_builders.actions import CopySourceAction
+from aws_lambda_builders.actions import CopySourceAction, CleanUpAction, CopyDependenciesAction, MoveDependenciesAction
 from aws_lambda_builders.utils import which
 from aws_lambda_builders.exceptions import WorkflowFailedError
 from .actions import (
@@ -18,21 +17,11 @@
     NodejsNpmrcCopyAction,
     NodejsNpmrcCleanUpAction,
     NodejsNpmCIAction,
-    EsbuildBundleAction
+    EsbuildBundleAction,
 )
-=======
-import logging
-
-from aws_lambda_builders.path_resolver import PathResolver
-from aws_lambda_builders.workflow import BaseWorkflow, Capability
-from aws_lambda_builders.actions import CopySourceAction, CopyDependenciesAction, MoveDependenciesAction, CleanUpAction
-from .actions import NodejsNpmPackAction, NodejsNpmInstallAction, NodejsNpmrcCopyAction, NodejsNpmrcCleanUpAction
->>>>>>> 0fdbcdd2
 from .utils import OSUtils
 from .npm import SubprocessNpm
 from .esbuild import SubprocessEsbuild
-
-LOG = logging.getLogger(__name__)
 
 LOG = logging.getLogger(__name__)
 
@@ -55,33 +44,47 @@
     def actions_without_bundler(self, source_dir, artifacts_dir, scratch_dir, manifest_path, osutils, subprocess_npm):
         tar_dest_dir = osutils.joinpath(scratch_dir, "unpacked")
         tar_package_dir = osutils.joinpath(tar_dest_dir, "package")
-<<<<<<< HEAD
         npm_pack = NodejsNpmPackAction(
             tar_dest_dir, scratch_dir, manifest_path, osutils=osutils, subprocess_npm=subprocess_npm
         )
-        npm_install = NodejsNpmInstallAction(artifacts_dir, subprocess_npm=subprocess_npm)
-=======
+        npm_copy_npmrc = NodejsNpmrcCopyAction(tar_package_dir, source_dir, osutils=osutils)
 
-        if not osutils.file_exists(manifest_path):
-            LOG.warning("package.json file not found. Continuing the build without dependencies.")
-            self.actions = [CopySourceAction(source_dir, artifacts_dir, excludes=self.EXCLUDED_FILES)]
-            return
-
-        npm_pack = NodejsNpmPackAction(
-            tar_dest_dir, scratch_dir, manifest_path, osutils=osutils, subprocess_npm=subprocess_npm
-        )
-
->>>>>>> 0fdbcdd2
-        npm_copy_npmrc = NodejsNpmrcCopyAction(tar_package_dir, source_dir, osutils=osutils)
-        return [
+        actions = [
             npm_pack,
             npm_copy_npmrc,
             CopySourceAction(tar_package_dir, artifacts_dir, excludes=self.EXCLUDED_FILES),
-<<<<<<< HEAD
-            npm_install,
-            NodejsNpmrcCleanUpAction(artifacts_dir, osutils=osutils),
-            NodejsNpmLockFileCleanUpAction(artifacts_dir, osutils=osutils),
         ]
+
+        if self.download_dependencies:
+            # installed the dependencies into artifact folder
+            actions.append(NodejsNpmInstallAction(artifacts_dir, subprocess_npm=subprocess_npm))
+
+            # if dependencies folder exists, copy or move dependencies from artifact folder to dependencies folder
+            # depends on the combine_dependencies flag
+            if self.dependencies_dir:
+                # clean up the dependencies folder first
+                actions.append(CleanUpAction(self.dependencies_dir))
+                # if combine_dependencies is set, we should keep dependencies and source code in the artifact folder
+                # while copying the dependencies. Otherwise we should separate the dependencies and source code
+                if self.combine_dependencies:
+                    actions.append(CopyDependenciesAction(source_dir, artifacts_dir, self.dependencies_dir))
+                else:
+                    actions.append(MoveDependenciesAction(source_dir, artifacts_dir, self.dependencies_dir))
+        else:
+            # if dependencies folder exists and not download dependencies, simply copy the dependencies from the
+            # dependencies folder to artifact folder
+            if self.dependencies_dir and self.combine_dependencies:
+                actions.append(CopySourceAction(self.dependencies_dir, artifacts_dir))
+            else:
+                LOG.info(
+                    "download_dependencies is False and dependencies_dir is None. Copying the source files into the "
+                    "artifacts directory. "
+                )
+
+        actions.append(NodejsNpmrcCleanUpAction(artifacts_dir, osutils=osutils))
+        actions.append(NodejsNpmLockFileCleanUpAction(artifacts_dir, osutils=osutils))
+
+        return actions
 
     def actions_with_bundler(self, source_dir, artifacts_dir, bundler_config, osutils, subprocess_npm):
         lockfile_path = osutils.joinpath(source_dir, "package-lock.json")
@@ -92,19 +95,13 @@
             executable_search_paths = executable_search_paths + self.executable_search_paths
         subprocess_esbuild = SubprocessEsbuild(osutils, executable_search_paths, which=which)
 
-        if (osutils.file_exists(lockfile_path) or osutils.file_exists(shrinkwrap_path)):
+        if osutils.file_exists(lockfile_path) or osutils.file_exists(shrinkwrap_path):
             install_action = NodejsNpmCIAction(source_dir, subprocess_npm=subprocess_npm)
         else:
-            install_action = NodejsNpmInstallAction(
-                source_dir,
-                subprocess_npm=subprocess_npm,
-                mode="--production=false")
+            install_action = NodejsNpmInstallAction(source_dir, subprocess_npm=subprocess_npm, is_production=False)
 
         esbuild_action = EsbuildBundleAction(source_dir, artifacts_dir, bundler_config, osutils, subprocess_esbuild)
-        return [
-            install_action,
-            esbuild_action
-        ]
+        return [install_action, esbuild_action]
 
     def get_manifest_config(self, osutils, manifest_path):
         LOG.debug("NODEJS reading manifest from %s", manifest_path)
@@ -113,7 +110,7 @@
             if self.CONFIG_PROPERTY in manifest and isinstance(manifest[self.CONFIG_PROPERTY], dict):
                 return manifest[self.CONFIG_PROPERTY]
             else:
-                return {'bundler': ''}
+                return {"bundler": ""}
         except (OSError, json.decoder.JSONDecodeError) as ex:
             raise WorkflowFailedError(workflow_name=self.NAME, action_name="ParseManifest", reason=str(ex))
 
@@ -126,56 +123,23 @@
         if osutils is None:
             osutils = OSUtils()
 
+        if not osutils.file_exists(manifest_path):
+            LOG.warning("package.json file not found. Continuing the build without dependencies.")
+            self.actions = [CopySourceAction(source_dir, artifacts_dir, excludes=self.EXCLUDED_FILES)]
+            return
+
         subprocess_npm = SubprocessNpm(osutils)
 
         manifest_config = self.get_manifest_config(osutils, manifest_path)
 
-        if manifest_config['bundler'] == 'esbuild':
+        if manifest_config["bundler"] == "esbuild":
             self.actions = self.actions_with_bundler(
-                source_dir,
-                artifacts_dir,
-                manifest_config,
-                osutils,
-                subprocess_npm)
+                source_dir, artifacts_dir, manifest_config, osutils, subprocess_npm
+            )
         else:
             self.actions = self.actions_without_bundler(
-                source_dir,
-                artifacts_dir,
-                scratch_dir,
-                manifest_path,
-                osutils,
-                subprocess_npm)
-=======
-        ]
-
-        if self.download_dependencies:
-            # installed the dependencies into artifact folder
-            self.actions.append(NodejsNpmInstallAction(artifacts_dir, subprocess_npm=subprocess_npm))
-
-            # if dependencies folder exists, copy or move dependencies from artifact folder to dependencies folder
-            # depends on the combine_dependencies flag
-            if self.dependencies_dir:
-                # clean up the dependencies folder first
-                self.actions.append(CleanUpAction(self.dependencies_dir))
-                # if combine_dependencies is set, we should keep dependencies and source code in the artifact folder
-                # while copying the dependencies. Otherwise we should separate the dependencies and source code
-                if self.combine_dependencies:
-                    self.actions.append(CopyDependenciesAction(source_dir, artifacts_dir, self.dependencies_dir))
-                else:
-                    self.actions.append(MoveDependenciesAction(source_dir, artifacts_dir, self.dependencies_dir))
-        else:
-            # if dependencies folder exists and not download dependencies, simply copy the dependencies from the
-            # dependencies folder to artifact folder
-            if self.dependencies_dir and self.combine_dependencies:
-                self.actions.append(CopySourceAction(self.dependencies_dir, artifacts_dir))
-            else:
-                LOG.info(
-                    "download_dependencies is False and dependencies_dir is None. Copying the source files into the "
-                    "artifacts directory. "
-                )
-
-        self.actions.append(NodejsNpmrcCleanUpAction(artifacts_dir, osutils=osutils))
->>>>>>> 0fdbcdd2
+                source_dir, artifacts_dir, scratch_dir, manifest_path, osutils, subprocess_npm
+            )
 
     def get_resolvers(self):
         """
