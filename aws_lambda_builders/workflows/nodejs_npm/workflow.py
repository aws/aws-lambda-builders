"""
NodeJS NPM Workflow
"""

import logging
import json
from typing import List

from aws_lambda_builders.path_resolver import PathResolver
from aws_lambda_builders.workflow import BaseWorkflow, Capability
<<<<<<< HEAD
from aws_lambda_builders.actions import CopySourceAction, CopyDependenciesAction, MoveDependenciesAction, CleanUpAction
from .actions import (
    NodejsNpmPackAction,
    NodejsNpmInstallAction,
    NodejsNpmrcAndLockfileCopyAction,
    NodejsNpmrcCleanUpAction,
    NodejsNpmCIAction,
)
from .utils import OSUtils
=======
from aws_lambda_builders.actions import (
    CopySourceAction,
    CleanUpAction,
    CopyDependenciesAction,
    MoveDependenciesAction,
    BaseAction,
)
from aws_lambda_builders.utils import which
from aws_lambda_builders.exceptions import WorkflowFailedError
from .actions import (
    NodejsNpmPackAction,
    NodejsNpmLockFileCleanUpAction,
    NodejsNpmInstallAction,
    NodejsNpmrcCopyAction,
    NodejsNpmrcCleanUpAction,
    NodejsNpmCIAction,
    EsbuildBundleAction,
)
from .utils import OSUtils, is_experimental_esbuild_scope
>>>>>>> 8bd869d9
from .npm import SubprocessNpm
from .esbuild import SubprocessEsbuild

LOG = logging.getLogger(__name__)


class NodejsNpmWorkflow(BaseWorkflow):

    """
    A Lambda builder workflow that knows how to pack
    NodeJS projects using NPM.
    """

    NAME = "NodejsNpmBuilder"

    CAPABILITY = Capability(language="nodejs", dependency_manager="npm", application_framework=None)

    EXCLUDED_FILES = (".aws-sam", ".git")

<<<<<<< HEAD
    # pylint: disable=too-many-statements
=======
    CONFIG_PROPERTY = "aws_sam"

>>>>>>> 8bd869d9
    def __init__(self, source_dir, artifacts_dir, scratch_dir, manifest_path, runtime=None, osutils=None, **kwargs):

        super(NodejsNpmWorkflow, self).__init__(
            source_dir, artifacts_dir, scratch_dir, manifest_path, runtime=runtime, **kwargs
        )

        if osutils is None:
            osutils = OSUtils()

        if not osutils.file_exists(manifest_path):
            LOG.warning("package.json file not found. Continuing the build without dependencies.")
            self.actions = [CopySourceAction(source_dir, artifacts_dir, excludes=self.EXCLUDED_FILES)]
            return

        subprocess_npm = SubprocessNpm(osutils)

        manifest_config = self.get_manifest_config(osutils, manifest_path)

        if manifest_config["bundler"] == "esbuild" and is_experimental_esbuild_scope(self.experimental_flags):
            self.actions = self.actions_with_bundler(
                source_dir, artifacts_dir, manifest_config, osutils, subprocess_npm
            )
        else:
            self.actions = self.actions_without_bundler(
                source_dir, artifacts_dir, scratch_dir, manifest_path, osutils, subprocess_npm
            )

    def actions_without_bundler(self, source_dir, artifacts_dir, scratch_dir, manifest_path, osutils, subprocess_npm):
        """
        Generate a list of Nodejs build actions without a bundler

        :type source_dir: str
        :param source_dir: an existing (readable) directory containing source files

        :type artifacts_dir: str
        :param artifacts_dir: an existing (writable) directory where to store the output.

        :type scratch_dir: str
        :param scratch_dir: an existing (writable) directory for temporary files

        :type manifest_path: str
        :param manifest_path: path to package.json of an NPM project with the source to pack

        :type osutils: aws_lambda_builders.workflows.nodejs_npm.utils.OSUtils
        :param osutils: An instance of OS Utilities for file manipulation

        :type subprocess_npm: aws_lambda_builders.workflows.nodejs_npm.npm.SubprocessNpm
        :param subprocess_npm: An instance of the NPM process wrapper

        :rtype: list
        :return: List of build actions to execute
        """
        tar_dest_dir = osutils.joinpath(scratch_dir, "unpacked")
        tar_package_dir = osutils.joinpath(tar_dest_dir, "package")
        npm_pack = NodejsNpmPackAction(
            tar_dest_dir, scratch_dir, manifest_path, osutils=osutils, subprocess_npm=subprocess_npm
        )
<<<<<<< HEAD

        npm_copy = NodejsNpmrcAndLockfileCopyAction(tar_package_dir, source_dir, osutils=osutils)
=======
        npm_copy_npmrc = NodejsNpmrcCopyAction(tar_package_dir, source_dir, osutils=osutils)
>>>>>>> 8bd869d9

        actions = [
            npm_pack,
            npm_copy,
            CopySourceAction(tar_package_dir, artifacts_dir, excludes=self.EXCLUDED_FILES),
        ]

        if self.download_dependencies:
            lockfile_path = osutils.joinpath(source_dir, "package-lock.json")
            shrinkwrap_path = osutils.joinpath(source_dir, "npm-shrinkwrap.json")

            # installed the dependencies into artifact folder
<<<<<<< HEAD
            if osutils.file_exists(lockfile_path) or osutils.file_exists(shrinkwrap_path):
                self.actions.append(NodejsNpmCIAction(artifacts_dir, subprocess_npm=subprocess_npm))
            else:
                self.actions.append(NodejsNpmInstallAction(artifacts_dir, subprocess_npm=subprocess_npm))
=======
            actions.append(NodejsNpmInstallAction(artifacts_dir, subprocess_npm=subprocess_npm))
>>>>>>> 8bd869d9

            # if dependencies folder exists, copy or move dependencies from artifact folder to dependencies folder
            # depends on the combine_dependencies flag
            if self.dependencies_dir:
                # clean up the dependencies folder first
                actions.append(CleanUpAction(self.dependencies_dir))
                # if combine_dependencies is set, we should keep dependencies and source code in the artifact folder
                # while copying the dependencies. Otherwise we should separate the dependencies and source code
                if self.combine_dependencies:
                    actions.append(CopyDependenciesAction(source_dir, artifacts_dir, self.dependencies_dir))
                else:
                    actions.append(MoveDependenciesAction(source_dir, artifacts_dir, self.dependencies_dir))
        else:
            # if dependencies folder exists and not download dependencies, simply copy the dependencies from the
            # dependencies folder to artifact folder
            if self.dependencies_dir and self.combine_dependencies:
                actions.append(CopySourceAction(self.dependencies_dir, artifacts_dir))
            else:
                LOG.info(
                    "download_dependencies is False and dependencies_dir is None. Copying the source files into the "
                    "artifacts directory. "
                )

        actions.append(NodejsNpmrcCleanUpAction(artifacts_dir, osutils=osutils))
        actions.append(NodejsNpmLockFileCleanUpAction(artifacts_dir, osutils=osutils))

        if self.dependencies_dir:
            actions.append(NodejsNpmLockFileCleanUpAction(self.dependencies_dir, osutils=osutils))

        return actions

    def actions_with_bundler(self, source_dir, artifacts_dir, bundler_config, osutils, subprocess_npm):
        """
        Generate a list of Nodejs build actions with a bundler

        :type source_dir: str
        :param source_dir: an existing (readable) directory containing source files

        :type artifacts_dir: str
        :param artifacts_dir: an existing (writable) directory where to store the output.

        :type bundler_config: dict
        :param bundler_config: configurations for the bundler action

        :type osutils: aws_lambda_builders.workflows.nodejs_npm.utils.OSUtils
        :param osutils: An instance of OS Utilities for file manipulation

        :type subprocess_npm: aws_lambda_builders.workflows.nodejs_npm.npm.SubprocessNpm
        :param subprocess_npm: An instance of the NPM process wrapper

        :rtype: list
        :return: List of build actions to execute
        """
        lockfile_path = osutils.joinpath(source_dir, "package-lock.json")
        shrinkwrap_path = osutils.joinpath(source_dir, "npm-shrinkwrap.json")
        npm_bin_path = subprocess_npm.run(["bin"], cwd=source_dir)
        executable_search_paths = [npm_bin_path]
        if self.executable_search_paths is not None:
            executable_search_paths = executable_search_paths + self.executable_search_paths
        subprocess_esbuild = SubprocessEsbuild(osutils, executable_search_paths, which=which)

        if osutils.file_exists(lockfile_path) or osutils.file_exists(shrinkwrap_path):
            install_action = NodejsNpmCIAction(source_dir, subprocess_npm=subprocess_npm)
        else:
            install_action = NodejsNpmInstallAction(source_dir, subprocess_npm=subprocess_npm, is_production=False)

        esbuild_action = EsbuildBundleAction(source_dir, artifacts_dir, bundler_config, osutils, subprocess_esbuild)
        return [install_action, esbuild_action]

    def get_manifest_config(self, osutils, manifest_path):
        """
        Get the aws_sam specific properties from the manifest, if they exist.

        :type osutils: aws_lambda_builders.workflows.nodejs_npm.utils.OSUtils
        :param osutils: An instance of OS Utilities for file manipulation

        :type manifest_path: str
        :param manifest_path: Path to the manifest file

        :rtype: dict
        :return: Dict with aws_sam specific bundler configs
        """
        LOG.debug("NODEJS reading manifest from %s", manifest_path)
        try:
            manifest = osutils.parse_json(manifest_path)
            if self.CONFIG_PROPERTY in manifest and isinstance(manifest[self.CONFIG_PROPERTY], dict):
                return manifest[self.CONFIG_PROPERTY]
            else:
                return {"bundler": ""}
        except (OSError, json.decoder.JSONDecodeError) as ex:
            raise WorkflowFailedError(workflow_name=self.NAME, action_name="ParseManifest", reason=str(ex))

    def get_resolvers(self):
        """
        specialized path resolver that just returns the list of executable for the runtime on the path.
        """
        return [PathResolver(runtime=self.runtime, binary="npm")]<|MERGE_RESOLUTION|>--- conflicted
+++ resolved
@@ -4,41 +4,22 @@
 
 import logging
 import json
-from typing import List
 
 from aws_lambda_builders.path_resolver import PathResolver
 from aws_lambda_builders.workflow import BaseWorkflow, Capability
-<<<<<<< HEAD
-from aws_lambda_builders.actions import CopySourceAction, CopyDependenciesAction, MoveDependenciesAction, CleanUpAction
-from .actions import (
-    NodejsNpmPackAction,
-    NodejsNpmInstallAction,
-    NodejsNpmrcAndLockfileCopyAction,
-    NodejsNpmrcCleanUpAction,
-    NodejsNpmCIAction,
-)
-from .utils import OSUtils
-=======
-from aws_lambda_builders.actions import (
-    CopySourceAction,
-    CleanUpAction,
-    CopyDependenciesAction,
-    MoveDependenciesAction,
-    BaseAction,
-)
+from aws_lambda_builders.actions import CopySourceAction, CleanUpAction, CopyDependenciesAction, MoveDependenciesAction
 from aws_lambda_builders.utils import which
 from aws_lambda_builders.exceptions import WorkflowFailedError
 from .actions import (
     NodejsNpmPackAction,
     NodejsNpmLockFileCleanUpAction,
     NodejsNpmInstallAction,
-    NodejsNpmrcCopyAction,
+    NodejsNpmrcAndLockfileCopyAction,
     NodejsNpmrcCleanUpAction,
     NodejsNpmCIAction,
     EsbuildBundleAction,
 )
 from .utils import OSUtils, is_experimental_esbuild_scope
->>>>>>> 8bd869d9
 from .npm import SubprocessNpm
 from .esbuild import SubprocessEsbuild
 
@@ -58,12 +39,8 @@
 
     EXCLUDED_FILES = (".aws-sam", ".git")
 
-<<<<<<< HEAD
-    # pylint: disable=too-many-statements
-=======
     CONFIG_PROPERTY = "aws_sam"
 
->>>>>>> 8bd869d9
     def __init__(self, source_dir, artifacts_dir, scratch_dir, manifest_path, runtime=None, osutils=None, **kwargs):
 
         super(NodejsNpmWorkflow, self).__init__(
@@ -121,12 +98,8 @@
         npm_pack = NodejsNpmPackAction(
             tar_dest_dir, scratch_dir, manifest_path, osutils=osutils, subprocess_npm=subprocess_npm
         )
-<<<<<<< HEAD
 
         npm_copy = NodejsNpmrcAndLockfileCopyAction(tar_package_dir, source_dir, osutils=osutils)
-=======
-        npm_copy_npmrc = NodejsNpmrcCopyAction(tar_package_dir, source_dir, osutils=osutils)
->>>>>>> 8bd869d9
 
         actions = [
             npm_pack,
@@ -139,14 +112,10 @@
             shrinkwrap_path = osutils.joinpath(source_dir, "npm-shrinkwrap.json")
 
             # installed the dependencies into artifact folder
-<<<<<<< HEAD
             if osutils.file_exists(lockfile_path) or osutils.file_exists(shrinkwrap_path):
-                self.actions.append(NodejsNpmCIAction(artifacts_dir, subprocess_npm=subprocess_npm))
+                actions.append(NodejsNpmCIAction(artifacts_dir, subprocess_npm=subprocess_npm))
             else:
-                self.actions.append(NodejsNpmInstallAction(artifacts_dir, subprocess_npm=subprocess_npm))
-=======
-            actions.append(NodejsNpmInstallAction(artifacts_dir, subprocess_npm=subprocess_npm))
->>>>>>> 8bd869d9
+                actions.append(NodejsNpmInstallAction(artifacts_dir, subprocess_npm=subprocess_npm))
 
             # if dependencies folder exists, copy or move dependencies from artifact folder to dependencies folder
             # depends on the combine_dependencies flag
