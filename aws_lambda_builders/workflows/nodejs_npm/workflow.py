--- conflicted
+++ resolved
@@ -3,10 +3,6 @@
 """
 
 import logging
-<<<<<<< HEAD
-import json
-=======
->>>>>>> ca658b37
 
 from aws_lambda_builders.path_resolver import PathResolver
 from aws_lambda_builders.workflow import BaseWorkflow, Capability
@@ -139,64 +135,6 @@
 
         return actions
 
-<<<<<<< HEAD
-    def actions_with_bundler(self, source_dir, artifacts_dir, bundler_config, osutils, subprocess_npm):
-        """
-        Generate a list of Nodejs build actions with a bundler
-
-        :type source_dir: str
-        :param source_dir: an existing (readable) directory containing source files
-
-        :type artifacts_dir: str
-        :param artifacts_dir: an existing (writable) directory where to store the output.
-
-        :type bundler_config: dict
-        :param bundler_config: configurations for the bundler action
-
-        :type osutils: aws_lambda_builders.workflows.nodejs_npm.utils.OSUtils
-        :param osutils: An instance of OS Utilities for file manipulation
-
-        :type subprocess_npm: aws_lambda_builders.workflows.nodejs_npm.npm.SubprocessNpm
-        :param subprocess_npm: An instance of the NPM process wrapper
-
-        :rtype: list
-        :return: List of build actions to execute
-        """
-        npm_bin_path = subprocess_npm.run(["bin"], cwd=source_dir)
-        executable_search_paths = [npm_bin_path]
-        if self.executable_search_paths is not None:
-            executable_search_paths = executable_search_paths + self.executable_search_paths
-        subprocess_esbuild = SubprocessEsbuild(osutils, executable_search_paths, which=which)
-
-        install_action = NodejsNpmWorkflow.get_install_action(source_dir, source_dir, subprocess_npm, osutils, False)
-        esbuild_action = EsbuildBundleAction(source_dir, artifacts_dir, bundler_config, osutils, subprocess_esbuild)
-        return [install_action, esbuild_action]
-
-    def get_manifest_config(self, osutils, manifest_path):
-        """
-        Get the aws_sam specific properties from the manifest, if they exist.
-
-        :type osutils: aws_lambda_builders.workflows.nodejs_npm.utils.OSUtils
-        :param osutils: An instance of OS Utilities for file manipulation
-
-        :type manifest_path: str
-        :param manifest_path: Path to the manifest file
-
-        :rtype: dict
-        :return: Dict with aws_sam specific bundler configs
-        """
-        LOG.debug("NODEJS reading manifest from %s", manifest_path)
-        try:
-            manifest = osutils.parse_json(manifest_path)
-            if self.CONFIG_PROPERTY in manifest and isinstance(manifest[self.CONFIG_PROPERTY], dict):
-                return manifest[self.CONFIG_PROPERTY]
-            else:
-                return {"bundler": ""}
-        except (OSError, json.decoder.JSONDecodeError) as ex:
-            raise WorkflowFailedError(workflow_name=self.NAME, action_name="ParseManifest", reason=str(ex))
-
-=======
->>>>>>> ca658b37
     def get_resolvers(self):
         """
         specialized path resolver that just returns the list of executable for the runtime on the path.
