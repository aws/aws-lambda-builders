--- conflicted
+++ resolved
@@ -56,11 +56,7 @@
 
             LOG.debug("NODEJS packaging %s to %s", package_path, self.scratch_dir)
 
-<<<<<<< HEAD
             tarfile_name = self.subprocess_npm.run(['pack', '-q', package_path], cwd=self.scratch_dir).splitlines()[-1]
-=======
-            tarfile_name = self.subprocess_npm.run(["pack", "-q", package_path], cwd=self.scratch_dir)
->>>>>>> b911949e
 
             LOG.debug("NODEJS packed to %s", tarfile_name)
 
