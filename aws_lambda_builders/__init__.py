--- conflicted
+++ resolved
@@ -1,9 +1,5 @@
 """
 AWS Lambda Builder Library
 """
-<<<<<<< HEAD
-__version__ = "1.17.0.local"
-=======
 __version__ = "1.18.0"
->>>>>>> 64f478f6
 RPC_PROTOCOL_VERSION = "0.3"