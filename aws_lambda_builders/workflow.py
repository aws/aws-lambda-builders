--- conflicted
+++ resolved
@@ -164,10 +164,7 @@
         dependencies_dir=None,
         combine_dependencies=True,
         architecture=X86_64,
-<<<<<<< HEAD
         is_building_layer=False,
-=======
->>>>>>> 8bd869d9
         experimental_flags=None,
     ):
         """
@@ -205,11 +202,10 @@
             from dependency_folder into build folder
         architecture : str, optional
             Architecture type either arm64 or x86_64 for which the build will be based on in AWS lambda, by default X86_64
-<<<<<<< HEAD
+
         is_building_layer: bool, optional
             Boolean flag which will be set True if current build operation is being executed for layers
-=======
->>>>>>> 8bd869d9
+
         experimental_flags: list, optional
             List of strings, which will indicate enabled experimental flags for the current build session
         """
@@ -227,10 +223,7 @@
         self.dependencies_dir = dependencies_dir
         self.combine_dependencies = combine_dependencies
         self.architecture = architecture
-<<<<<<< HEAD
         self.is_building_layer = is_building_layer
-=======
->>>>>>> 8bd869d9
         self.experimental_flags = experimental_flags if experimental_flags else []
 
         # Actions are registered by the subclasses as they seem fit
