--- conflicted
+++ resolved
@@ -67,11 +67,8 @@
         mode=None,
         download_dependencies=True,
         dependencies_dir=None,
-<<<<<<< HEAD
         combine_dependencies=True,
-=======
         architecture=X86_64,
->>>>>>> c9c0cc05
     ):
         """
         Actually build the code by running workflows
@@ -122,16 +119,14 @@
         :param dependencies_dir:
             Optional, Path to folder the dependencies should be downloaded to
 
-<<<<<<< HEAD
         :type combine_dependencies: bool
         :param combine_dependencies:
             Optional, This flag will only be used if dependency_folder is specified. False will not copy dependencies
             from dependency_folder into build folder
-=======
+            
         :type architecture: str
         :param architecture:
             Type of architecture x86_64 and arm64 for Lambda Function
->>>>>>> c9c0cc05
         """
 
         if not os.path.exists(scratch_dir):
@@ -149,11 +144,8 @@
             mode=mode,
             download_dependencies=download_dependencies,
             dependencies_dir=dependencies_dir,
-<<<<<<< HEAD
             combine_dependencies=combine_dependencies,
-=======
             architecture=architecture,
->>>>>>> c9c0cc05
         )
 
         return workflow.run()
