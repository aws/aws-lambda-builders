--- conflicted
+++ resolved
@@ -65,12 +65,9 @@
         options=None,
         executable_search_paths=None,
         mode=None,
-<<<<<<< HEAD
         download_dependencies=True,
         dependencies_dir=None,
-=======
         architecture=X86_64,
->>>>>>> 01031a52
     ):
         """
         Actually build the code by running workflows
@@ -113,19 +110,17 @@
         :param mode:
             Optional, Mode the build should produce
 
-<<<<<<< HEAD
-        :type mode: bool
+        :type download_dependencies: bool
         :param download_dependencies:
             Optional, Should download dependencies when building
 
-        :type mode: str
+        :type dependencies_dir: str
         :param dependencies_dir:
             Optional, Path to folder the dependencies should be downloaded to
-=======
+
         :type architecture: str
         :param architecture:
             Type of architecture x86_64 and arm64 for Lambda Function
->>>>>>> 01031a52
         """
 
         if not os.path.exists(scratch_dir):
@@ -141,12 +136,9 @@
             options=options,
             executable_search_paths=executable_search_paths,
             mode=mode,
-<<<<<<< HEAD
             download_dependencies=download_dependencies,
             dependencies_dir=dependencies_dir,
-=======
             architecture=architecture,
->>>>>>> 01031a52
         )
 
         return workflow.run()
