--- conflicted
+++ resolved
@@ -5,11 +5,8 @@
 import logging
 import os
 import shutil
-<<<<<<< HEAD
 from pathlib import Path
-=======
 from typing import Set, Iterator, Tuple
->>>>>>> 64f478f6
 
 from aws_lambda_builders.utils import copytree
 
