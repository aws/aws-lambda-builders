--- conflicted
+++ resolved
@@ -13,10 +13,5 @@
 
 # formatter
 black==22.6.0; python_version < "3.8"
-<<<<<<< HEAD
-black==23.10.1; python_version >= "3.8"
-ruff==0.1.5
-=======
 black==23.11.0; python_version >= "3.8"
-ruff==0.1.4
->>>>>>> 77f527c0
+ruff==0.1.5