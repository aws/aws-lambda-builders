--- conflicted
+++ resolved
@@ -1,9 +1,5 @@
 coverage==7.2.7; python_version < '3.8'
-<<<<<<< HEAD
-coverage==7.3.1; python_version >= '3.8'
-=======
 coverage==7.3.2; python_version >= '3.8'
->>>>>>> f5d08dd5
 flake8==3.3.0; python_version < '3.8'
 flake8==3.8.4; python_version >= '3.8'
 pytest-cov==4.1.0
@@ -17,10 +13,5 @@
 
 # formatter
 black==22.6.0; python_version < "3.8"
-<<<<<<< HEAD
-black==23.9.1; python_version >= "3.8"
-ruff==0.0.290
-=======
 black==23.10.1; python_version >= "3.8"
-ruff==0.1.4
->>>>>>> f5d08dd5
+ruff==0.1.4