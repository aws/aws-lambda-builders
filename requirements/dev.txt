coverage==7.2.7; python_version < '3.8'
coverage==7.4.0; python_version >= '3.8'
flake8==3.3.0; python_version < '3.8'
flake8==3.8.4; python_version >= '3.8'
pytest-cov==4.1.0

isort>=4.2.5,<5; python_version < '3.8'

# Test requirements
pytest>=6.1.1
parameterized==0.9.0
pyelftools~=0.30 # Used to verify the generated Go binary architecture in integration tests (utils.py)

# formatter
black==22.6.0; python_version < "3.8"
<<<<<<< HEAD
black==24.1.1; python_version >= "3.8"
ruff==0.1.13
=======
black==23.12.1; python_version >= "3.8"
ruff==0.1.14
>>>>>>> 5574def2
<|MERGE_RESOLUTION|>--- conflicted
+++ resolved
@@ -13,10 +13,5 @@
 
 # formatter
 black==22.6.0; python_version < "3.8"
-<<<<<<< HEAD
 black==24.1.1; python_version >= "3.8"
-ruff==0.1.13
-=======
-black==23.12.1; python_version >= "3.8"
-ruff==0.1.14
->>>>>>> 5574def2
+ruff==0.1.14